name: Unit Test CI

on:
  workflow_dispatch:
  pull_request:
  push:
    branches:
      - main
    paths:
      - .github/workflows/unit-tests.yaml
      - '**.java'
      - '**/pom.xml'

jobs:
  build-avx512:
    concurrency:
      group: ${{ matrix.isa }}-${{ matrix.jdk }}
      cancel-in-progress: false
    strategy:
      matrix:
#        jdk: [ 20, 22]
        jdk: [ 22]
        isa: [ isa-avx512f ]
    runs-on: ${{ matrix.isa }}
    steps:
      - name: verify-avx512
        run: |
          # avx2 is included just for illustration
          required="avx2 avx512f avx512cd avx512bw avx512dq avx512v"
          printf "required ISA feature flags: %s\n" "${required}" 
          flags="$(lscpu|grep '^Flags'|cut -d: -f2)"
          output=""
          for flag in ${required} ; do
           if [[ " $flags " == *"${flag}"* ]]
           then output="${output} $flag(OK)"
           else output="${output} $flag(FAIL)"
          fi ; done
          printf "%s\n" ${output}
          if [[ " $output " == *"FAIL"* ]] ; then exit 2 ; fi
      - name: Set up GCC
        uses: egor-tensin/setup-gcc@v1
        with:
          version: latest
          platform: x64
      - uses: actions/checkout@v4
      - name: Set up JDK
        uses: actions/setup-java@v3
        with:
          java-version: ${{ matrix.jdk }}
          distribution: temurin
          cache: maven
      - name: Compile, run tests, and package (JDK 20)
        if: matrix.jdk == '20'
        run: mvn -X -B -Pjdk20 -am -pl jvector-tests test
      - name: Compile, run tests, and package (JDK 22)
        if: matrix.jdk == '22'
        run: |
         # first, a coherence check on testing config, requires native vectorization
         mvn -X -B -Punix-amd64-profile -pl jvector-native -am \
          -Dsurefire.failIfNoSpecifiedTests=false \
          -Dtest=NativeVectorUtilSupportTest \
          -DTest_RequireNativeVectorizationProvider=NativeVectorizationProvider \
          verify
         # then, everything else is tested, keeping the native-access assertion test
          mvn -X -B -Punix-amd64-profile \
           -DTest_RequireNativeVectorizationProvider=NativeVectorizationProvider \
           verify
      - name: Test Summary
        if: always()
        uses: test-summary/action@v2
        with:
          paths: |
            **/target/surefire-reports/TEST-*.xml


  build:
    concurrency:
        group: ${{ github.ref }}-${{ github.job }}-${{ matrix.jdk }}-${{ matrix.os }}
        cancel-in-progress: true
    strategy:
      matrix:
        jdk: [ 11, 20, 22]
        os: [ ubuntu-latest, windows-latest ]
    runs-on: ${{ matrix.os }}
    steps:
      - uses: actions/checkout@v4
      - name: Set up JDK
        uses: actions/setup-java@v3
        with:
          java-version: ${{ matrix.jdk }}
          distribution: temurin
          cache: maven
<<<<<<< HEAD
=======
      - name: Set up GCC
        uses: egor-tensin/setup-gcc@v1
        with:
          version: latest
          platform: x64
>>>>>>> 6e10560e
      - name: Compile, run tests, and package (JDK 22)
        run: mvn -B verify
        if: matrix.jdk == '22'
      - name: Compile, run tests, and package (JDK 20)
        run: mvn -B -Pjdk20 -am -pl jvector-tests test
        if: matrix.jdk == '20'
      - name: Compile and run tests (JDK 11)
        run: mvn -B -Pjdk11 -am -pl jvector-tests test
        if: matrix.jdk == '11'
      - name: Test Summary
        if: always()
        uses: test-summary/action@v2
        with:
          paths: |
            **/target/surefire-reports/TEST-*.xml

        <|MERGE_RESOLUTION|>--- conflicted
+++ resolved
@@ -90,14 +90,11 @@
           java-version: ${{ matrix.jdk }}
           distribution: temurin
           cache: maven
-<<<<<<< HEAD
-=======
       - name: Set up GCC
         uses: egor-tensin/setup-gcc@v1
         with:
           version: latest
           platform: x64
->>>>>>> 6e10560e
       - name: Compile, run tests, and package (JDK 22)
         run: mvn -B verify
         if: matrix.jdk == '22'
