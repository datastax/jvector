/*
 * All changes to the original code are Copyright DataStax, Inc.
 *
 * Please see the included license file for details.
 */

/*
 * Original license:
 * Licensed to the Apache Software Foundation (ASF) under one or more
 * contributor license agreements.  See the NOTICE file distributed with
 * this work for additional information regarding copyright ownership.
 * The ASF licenses this file to You under the Apache License, Version 2.0
 * (the "License"); you may not use this file except in compliance with
 * the License.  You may obtain a copy of the License at
 *
 *     http://www.apache.org/licenses/LICENSE-2.0
 *
 * Unless required by applicable law or agreed to in writing, software
 * distributed under the License is distributed on an "AS IS" BASIS,
 * WITHOUT WARRANTIES OR CONDITIONS OF ANY KIND, either express or implied.
 * See the License for the specific language governing permissions and
 * limitations under the License.
 */

package io.github.jbellis.jvector.graph;

import io.github.jbellis.jvector.graph.ConcurrentNeighborMap.Neighbors;
import io.github.jbellis.jvector.graph.similarity.BuildScoreProvider;
import io.github.jbellis.jvector.util.Accountable;
import io.github.jbellis.jvector.util.Bits;
import io.github.jbellis.jvector.util.DenseIntMap;
import io.github.jbellis.jvector.util.RamUsageEstimator;
import io.github.jbellis.jvector.util.SparseIntMap;
import io.github.jbellis.jvector.util.ThreadSafeGrowableBitSet;
import org.agrona.collections.IntArrayList;

import java.io.DataOutput;
import java.io.IOException;
import java.io.UncheckedIOException;
import java.util.ArrayList;
import java.util.List;
import java.util.concurrent.atomic.AtomicInteger;
import java.util.concurrent.atomic.AtomicIntegerArray;
import java.util.concurrent.atomic.AtomicReference;
import java.util.concurrent.locks.StampedLock;
import java.util.stream.IntStream;

/**
 * An {@link GraphIndex} that offers concurrent access; for typical graphs you will get significant
 * speedups in construction and searching as you add threads.
 *
 * <p>The base layer (layer 0) contains all nodes, while higher layers are stored in sparse maps.
 * For searching, use a view obtained from {@link #getView()} which supports level–aware operations.
 */
public class OnHeapGraphIndex implements GraphIndex {
    // The current entry node for searches
    private final AtomicReference<NodeAtLevel> entryPoint;

    // Layers of the graph, with layer 0 as the bottom (dense) layer containing all nodes.
    final List<ConcurrentNeighborMap> layers = new ArrayList<>();

    private final CompletionTracker completions;
    private final ThreadSafeGrowableBitSet deletedNodes = new ThreadSafeGrowableBitSet(0);
    private final AtomicInteger maxNodeId = new AtomicInteger(-1);

    // Maximum number of neighbors (edges) per node per layer
    final IntArrayList maxDegrees;
    private final double overflowRatio;

<<<<<<< HEAD
    OnHeapGraphIndex(List<Integer> maxDegrees, double overflowRatio, BuildScoreProvider scoreProvider, float alpha) {
        this.overflowRatio = overflowRatio;
=======
    // The ratio by which we can overflow the neighborhood of a node during construction. Should be higher than 1
    final double maxOverflowFactor;

    OnHeapGraphIndex(List<Integer> maxDegrees, double maxOverflowDegree, BuildScoreProvider scoreProvider, float alpha) {
>>>>>>> f4d2d420
        this.maxDegrees = new IntArrayList();
        setDegrees(maxDegrees);
        this.maxOverflowFactor = maxOverflowDegree;
        entryPoint = new AtomicReference<>();
        this.completions = new CompletionTracker(1024);
        // Initialize the base layer (layer 0) with a dense map.
        this.layers.add(new ConcurrentNeighborMap(new DenseIntMap<>(1024),
                                                  scoreProvider,
                                                  getDegree(0),
<<<<<<< HEAD
                                                  (int) (getDegree(0) * overflowRatio),
=======
                                                  (int) (getDegree(0) * this.maxOverflowFactor),
>>>>>>> f4d2d420
                                                  alpha));
    }

    /**
     * Returns the neighbors for the given node at the specified level, or null if the node does not exist.
     *
     * @param level the layer
     * @param node  the node id
     * @return the Neighbors structure or null
     */
    Neighbors getNeighbors(int level, int node) {
        if (level >= layers.size()) {
            return null;
        }
        return layers.get(level).get(node);
    }

    @Override
    public int size(int level) {
        return layers.get(level).size();
    }

    /**
     * Add the given node ordinal with an empty set of neighbors.
     *
     * <p>Nodes can be inserted out of order, but it requires that the nodes preceded by the node
     * inserted out of order are eventually added.
     *
     * <p>Actually populating the neighbors, and establishing bidirectional links, is the
     * responsibility of the caller.
     *
     * <p>It is also the responsibility of the caller to ensure that each node is only added once.
     */
    public void addNode(NodeAtLevel nodeLevel) {
        ensureLayersExist(nodeLevel.level);

        // add the node to each layer
        for (int i = 0; i <= nodeLevel.level; i++) {
            layers.get(i).addNode(nodeLevel.node);
        }
        maxNodeId.accumulateAndGet(nodeLevel.node, Math::max);
    }

    private void ensureLayersExist(int level) {
        for (int i = layers.size(); i <= level; i++) {
            synchronized (layers) {
                if (i == layers.size()) { // doublecheck after locking
                    var denseMap = layers.get(0);
                    var map = new ConcurrentNeighborMap(new SparseIntMap<>(),
                                                        denseMap.scoreProvider,
                                                        getDegree(level),
<<<<<<< HEAD
                                                        (int) (getDegree(level) * overflowRatio),
=======
                                                        (int) (getDegree(level) * maxOverflowFactor),
>>>>>>> f4d2d420
                                                        denseMap.alpha);
                    layers.add(map);
                }
            }
        }
    }

    /**
     * Only for use by Builder loading a saved graph
     */
    void addNode(int level, int nodeId, NodeArray nodes) {
        assert nodes != null;
        ensureLayersExist(level);
        this.layers.get(level).addNode(nodeId, nodes);
        maxNodeId.accumulateAndGet(nodeId, Math::max);
    }

    /**
     * Mark the given node deleted.  Does NOT remove the node from the graph.
     */
    public void markDeleted(int node) {
        deletedNodes.set(node);
    }

    /** must be called after addNode once neighbors are linked in all levels. */
    void markComplete(NodeAtLevel nodeLevel) {
        entryPoint.accumulateAndGet(
                nodeLevel,
                (oldEntry, newEntry) -> {
                    if (oldEntry == null || newEntry.level > oldEntry.level) {
                        return newEntry;
                    } else {
                        return oldEntry;
                    }
                });
        completions.markComplete(nodeLevel.node);
    }

    void updateEntryNode(NodeAtLevel newEntry) {
        entryPoint.set(newEntry);
    }

    NodeAtLevel entry() {
        return entryPoint.get();
    }

    @Override
    public NodesIterator getNodes(int level) {
        return NodesIterator.fromPrimitiveIterator(nodeStream(level).iterator(),
                                                   layers.get(level).size());
    }

    /**
     * this does call get() internally to filter level 0, so if you're going to use it in a pipeline
     * that also calls get(), consider using your own raw IntStream.range instead
     */
    IntStream nodeStream(int level) {
        var layer = layers.get(level);
        return level == 0
                ? IntStream.range(0, getIdUpperBound()).filter(i -> layer.get(i) != null)
                : ((SparseIntMap<Neighbors>) layer.neighbors).keysStream();
    }

    @Override
    public long ramBytesUsed() {
        var graphBytesUsed = IntStream.range(0, layers.size()).mapToLong(this::ramBytesUsedOneLayer).sum();
        return graphBytesUsed + completions.ramBytesUsed();
    }

    public long ramBytesUsedOneLayer(int layer) {
        int OH_BYTES = RamUsageEstimator.NUM_BYTES_OBJECT_HEADER;
        var REF_BYTES = RamUsageEstimator.NUM_BYTES_OBJECT_REF;
        var AH_BYTES = RamUsageEstimator.NUM_BYTES_ARRAY_HEADER;

        long neighborSize = ramBytesUsedOneNode(layer) * layers.get(layer).size();
        return OH_BYTES + REF_BYTES * 2L + AH_BYTES + neighborSize;
    }

    public long ramBytesUsedOneNode(int layer) {
        // we include the REF_BYTES for the CNS reference here to make it self-contained for addGraphNode()
        int REF_BYTES = RamUsageEstimator.NUM_BYTES_OBJECT_REF;
        return REF_BYTES + Neighbors.ramBytesUsed(layers.get(layer).nodeArrayLength());
    }

    @Override
    public String toString() {
        return String.format("OnHeapGraphIndex(size=%d, entryPoint=%s)", size(0), entryPoint.get());
    }

    @Override
    public void close() {
        // No resources to close.
    }

    /**
     * Returns a view of the graph that is safe to use concurrently with updates performed on the
     * underlying graph.
     *
     * <p>Multiple Views may be searched concurrently.
     */
    @Override
    public ConcurrentGraphIndexView getView() {
        return new ConcurrentGraphIndexView();
    }

    /**
     * A View that assumes no concurrent modifications are made
     */
    public GraphIndex.View getFrozenView() {
        return new FrozenView();
    }

    /**
     * Validates that the current entry node has been completely added.
     */
    void validateEntryNode() {
        if (size(0) == 0) {
            return;
        }
        NodeAtLevel entry = getView().entryNode();
        if (entry == null || getNeighbors(entry.level, entry.node) == null) {
            throw new IllegalStateException("Entry node was incompletely added! " + entry);
        }
    }

    public ThreadSafeGrowableBitSet getDeletedNodes() {
        return deletedNodes;
    }

    /**
     * Removes the given node from all layers.
     *
     * @param node the node id to remove
     * @return the number of layers from which it was removed
     */
    int removeNode(int node) {
        int found = 0;
        for (var layer : layers) {
            if (layer.remove(node) != null) {
                found++;
            }
        }
        deletedNodes.clear(node);
        return found;
    }

    @Override
    public int getIdUpperBound() {
        return maxNodeId.get() + 1;
    }

    @Override
    public boolean containsNode(int nodeId) {
        return layers.get(0).contains(nodeId);
    }

    /**
     * Returns the average degree computed over nodes in the base layer.
     *
     * @return the average degree or NaN if no nodes are present.
     */
    public double getAverageDegree(int level) {
        return nodeStream(level)
                .mapToDouble(i -> getNeighbors(level, i).size())
                .average()
                .orElse(Double.NaN);
    }

    @Override
    public int getMaxLevel() {
        return layers.size() - 1;
    }

    @Override
    public int getDegree(int level) {
        if (level >= maxDegrees.size()) {
            return maxDegrees.get(maxDegrees.size() - 1);
        }
        return maxDegrees.get(level);
    }

    @Override
    public int maxDegree() {
        return maxDegrees.stream().mapToInt(i -> i).max().orElseThrow();
    }

    public int getLayerSize(int level) {
        return layers.get(level).size();
    }

    public void setDegrees(List<Integer> layerDegrees) {
        maxDegrees.clear();
        maxDegrees.addAll(layerDegrees);
    }

    /**
     * A concurrent View of the graph that is safe to search concurrently with updates and with other
     * searches. The View provides a limited kind of snapshot isolation: only nodes completely added
     * to the graph at the time the View was created will be visible (but the connections between them
     * are allowed to change, so you could potentially get different top K results from the same query
     * if concurrent updates are in progress.)
     */
    public class ConcurrentGraphIndexView extends FrozenView {
        // It is tempting, but incorrect, to try to provide "adequate" isolation by
        // (1) keeping a bitset of complete nodes and giving that to the searcher as nodes to
        // accept -- but we need to keep incomplete nodes out of the search path entirely,
        // not just out of the result set, or
        // (2) keeping a bitset of complete nodes and restricting the View to those nodes
        // -- but we needs to consider neighbor diversity separately for concurrent
        // inserts and completed nodes; this allows us to keep the former out of the latter,
        // but not the latter out of the former (when a node completes while we are working,
        // that was in-progress when we started.)
        // The only really foolproof solution is to implement snapshot isolation as
        // we have done here.
        private final int timestamp = completions.clock();

        @Override
        public NodesIterator getNeighborsIterator(int level, int node) {
            var it = getNeighbors(level, node).iterator();
            return new NodesIterator() {
                int nextNode = advance();

                private int advance() {
                    while (it.hasNext()) {
                        int n = it.nextInt();
                        if (completions.completedAt(n) < timestamp) {
                            return n;
                        }
                    }
                    return Integer.MIN_VALUE;
                }

                @Override
                public int size() {
                    throw new UnsupportedOperationException();
                }

                @Override
                public int nextInt() {
                    int current = nextNode;
                    if (current == Integer.MIN_VALUE) {
                        throw new IndexOutOfBoundsException();
                    }
                    nextNode = advance();
                    return current;
                }

                @Override
                public boolean hasNext() {
                    return nextNode != Integer.MIN_VALUE;
                }
            };
        }
    }

    private class FrozenView implements View {
        @Override
        public NodesIterator getNeighborsIterator(int level, int node) {
            return getNeighbors(level, node).iterator();
        }

        @Override
        public int size() {
            return OnHeapGraphIndex.this.size(0);
        }

        @Override
        public NodeAtLevel entryNode() {
            return entryPoint.get();
        }

        @Override
        public Bits liveNodes() {
            // this Bits will return true for node ids that no longer exist in the graph after being purged,
            // but we defined the method contract so that that is okay
            return deletedNodes.cardinality() == 0 ? Bits.ALL : Bits.inverseOf(deletedNodes);
        }

        @Override
        public int getIdUpperBound() {
            return OnHeapGraphIndex.this.getIdUpperBound();
        }

        @Override
        public void close() {
            // No resources to close
        }

        @Override
        public String toString() {
            NodeAtLevel entry = entryNode();
            return String.format("%s(size=%d, entryNode=%s)", getClass().getSimpleName(), size(), entry);
        }
    }

    /**
     * Saves the graph to the given DataOutput for reloading into memory later
     */
    public void save(DataOutput out) {
        if (deletedNodes.cardinality() > 0) {
            throw new IllegalStateException("Cannot save a graph that has deleted nodes. Call cleanup() first");
        }

        try (var view = getView()) {
            // Write graph-level properties.
            out.writeInt(layers.size());
            assert view.entryNode().level == getMaxLevel();
            out.writeInt(view.entryNode().node);

            for (int level = 0; level < layers.size(); level++) {
                out.writeInt(size(level));
                out.writeInt(getDegree(level));

                // Save neighbors from the layer.
                var baseLayer = layers.get(level);
                baseLayer.forEach((nodeId, neighbors) -> {
                    try {
                        NodesIterator iterator = neighbors.iterator();
                        out.writeInt(nodeId);
                        out.writeInt(iterator.size());
                        for (int n = 0; n < iterator.size(); n++) {
                            out.writeInt(iterator.nextInt());
                        }
                        assert !iterator.hasNext();
                    } catch (IOException e) {
                        throw new UncheckedIOException(e);
                    }
                });
            }
        } catch (IOException e) {
            throw new UncheckedIOException(e);
        }
    }

    /**
     * A helper class that tracks completion times for nodes.
     */
    static final class CompletionTracker implements Accountable {
        private final AtomicInteger logicalClock = new AtomicInteger();
        private volatile AtomicIntegerArray completionTimes;
        private final StampedLock sl = new StampedLock();

        public CompletionTracker(int initialSize) {
            completionTimes = new AtomicIntegerArray(initialSize);
            for (int i = 0; i < initialSize; i++) {
                completionTimes.set(i, Integer.MAX_VALUE);
            }
        }

        void markComplete(int node) {
            int completionClock = logicalClock.getAndIncrement();
            ensureCapacity(node);
            long stamp;
            do {
                stamp = sl.tryOptimisticRead();
                completionTimes.set(node, completionClock);
            } while (!sl.validate(stamp));
        }

        int clock() {
            return logicalClock.get();
        }

        public int completedAt(int node) {
            AtomicIntegerArray ct = completionTimes;
            if (node >= ct.length()) {
                return Integer.MAX_VALUE;
            }
            return ct.get(node);
        }

        @Override
        public long ramBytesUsed() {
            int REF_BYTES = RamUsageEstimator.NUM_BYTES_OBJECT_REF;
            return REF_BYTES + Integer.BYTES + REF_BYTES +
                    (long) Integer.BYTES * completionTimes.length();
        }

        private void ensureCapacity(int node) {
            if (node < completionTimes.length()) {
                return;
            }
            long stamp = sl.writeLock();
            try {
                AtomicIntegerArray oldArray = completionTimes;
                if (node >= oldArray.length()) {
                    int newSize = (node + 1) * 2;
                    AtomicIntegerArray newArr = new AtomicIntegerArray(newSize);
                    for (int i = 0; i < newSize; i++) {
                        if (i < oldArray.length()) {
                            newArr.set(i, oldArray.get(i));
                        } else {
                            newArr.set(i, Integer.MAX_VALUE);
                        }
                    }
                    completionTimes = newArr;
                }
            } finally {
                sl.unlockWrite(stamp);
            }
        }
    }
}<|MERGE_RESOLUTION|>--- conflicted
+++ resolved
@@ -65,17 +65,11 @@
 
     // Maximum number of neighbors (edges) per node per layer
     final IntArrayList maxDegrees;
+    // The ratio by which we can overflow the neighborhood of a node during construction. Should be higher than 1
     private final double overflowRatio;
 
-<<<<<<< HEAD
     OnHeapGraphIndex(List<Integer> maxDegrees, double overflowRatio, BuildScoreProvider scoreProvider, float alpha) {
         this.overflowRatio = overflowRatio;
-=======
-    // The ratio by which we can overflow the neighborhood of a node during construction. Should be higher than 1
-    final double maxOverflowFactor;
-
-    OnHeapGraphIndex(List<Integer> maxDegrees, double maxOverflowDegree, BuildScoreProvider scoreProvider, float alpha) {
->>>>>>> f4d2d420
         this.maxDegrees = new IntArrayList();
         setDegrees(maxDegrees);
         this.maxOverflowFactor = maxOverflowDegree;
@@ -85,11 +79,7 @@
         this.layers.add(new ConcurrentNeighborMap(new DenseIntMap<>(1024),
                                                   scoreProvider,
                                                   getDegree(0),
-<<<<<<< HEAD
                                                   (int) (getDegree(0) * overflowRatio),
-=======
-                                                  (int) (getDegree(0) * this.maxOverflowFactor),
->>>>>>> f4d2d420
                                                   alpha));
     }
 
@@ -141,11 +131,7 @@
                     var map = new ConcurrentNeighborMap(new SparseIntMap<>(),
                                                         denseMap.scoreProvider,
                                                         getDegree(level),
-<<<<<<< HEAD
                                                         (int) (getDegree(level) * overflowRatio),
-=======
-                                                        (int) (getDegree(level) * maxOverflowFactor),
->>>>>>> f4d2d420
                                                         denseMap.alpha);
                     layers.add(map);
                 }
