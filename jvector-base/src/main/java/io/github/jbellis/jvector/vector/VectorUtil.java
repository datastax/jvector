/*
 * All changes to the original code are Copyright DataStax, Inc.
 *
 * Please see the included license file for details.
 */

/*
 * Original license:
 * Licensed to the Apache Software Foundation (ASF) under one or more
 * contributor license agreements.  See the NOTICE file distributed with
 * this work for additional information regarding copyright ownership.
 * The ASF licenses this file to You under the Apache License, Version 2.0
 * (the "License"); you may not use this file except in compliance with
 * the License.  You may obtain a copy of the License at
 *
 *     http://www.apache.org/licenses/LICENSE-2.0
 *
 * Unless required by applicable law or agreed to in writing, software
 * distributed under the License is distributed on an "AS IS" BASIS,
 * WITHOUT WARRANTIES OR CONDITIONS OF ANY KIND, either express or implied.
 * See the License for the specific language governing permissions and
 * limitations under the License.
 */

package io.github.jbellis.jvector.vector;

import io.github.jbellis.jvector.vector.types.ByteSequence;
import io.github.jbellis.jvector.vector.types.VectorFloat;

import java.util.List;

/** Utilities for computations with numeric arrays */
public final class VectorUtil {

  private static final VectorUtilSupport impl =
      VectorizationProvider.getInstance().getVectorUtilSupport();

  private VectorUtil() {}

  /**
   * Returns the vector dot product of the two vectors.
   *
   * @throws IllegalArgumentException if the vectors' dimensions differ.
   */
  public static float dotProduct(VectorFloat<?> a, VectorFloat<?> b) {
    if (a.length() != b.length()) {
      throw new IllegalArgumentException("vector dimensions differ: " + a.length() + "!=" + b.length());
    }
    float r = impl.dotProduct(a, b);
    assert Float.isFinite(r) : String.format("dotProduct(%s, %s) = %s", a, b, r);
    return r;
  }

  public static float dotProduct(VectorFloat<?> a, int aoffset, VectorFloat<?> b, int boffset, int length) {
    //This check impacts FLOPS
    /*if ( length > Math.min(a.length - aoffset, b.length - boffset) ) {
      throw new IllegalArgumentException("length must be less than the vectors remaining space at the given offsets: a(" +
              (a.length - aoffset) + "), b(" + (b.length - boffset) + "), length(" + length + ")");
    }*/
    float r = impl.dotProduct(a, aoffset, b, boffset, length);
    assert Float.isFinite(r) : String.format("dotProduct(%s, %s) = %s", a, b, r);
    return r;
  }

  /**
   * Returns the cosine similarity between the two vectors.
   *
   * @throws IllegalArgumentException if the vectors' dimensions differ.
   */
  public static float cosine(VectorFloat<?> a, VectorFloat<?> b) {
    if (a.length() != b.length()) {
      throw new IllegalArgumentException("vector dimensions differ: " + a.length() + "!=" + b.length());
    }
    float r = impl.cosine(a, b);
    assert Float.isFinite(r) : String.format("cosine(%s, %s) = %s", a, b, r);
    return r;
  }

  /**
   * Returns the sum of squared differences of the two vectors.
   *
   * @throws IllegalArgumentException if the vectors' dimensions differ.
   */
  public static float squareL2Distance(VectorFloat<?> a, VectorFloat<?> b) {
    if (a.length() != b.length()) {
      throw new IllegalArgumentException("vector dimensions differ: " + a.length() + "!=" + b.length());
    }
    float r = impl.squareDistance(a, b);
    assert Float.isFinite(r) : String.format("squareDistance(%s, %s) = %s", a, b, r);
    return r;
  }

  /**
   * Returns the sum of squared differences of the two vectors, or subvectors, of the given length.
   */
  public static float squareL2Distance(VectorFloat<?> a, int aoffset, VectorFloat<?> b, int boffset, int length) {
    float r = impl.squareDistance(a, aoffset, b, boffset, length);
    assert Float.isFinite(r);
    return r;
  }

  /**
   * Modifies the argument to be unit length, dividing by its l2-norm. IllegalArgumentException is
   * thrown for zero vectors.
   *
   * @param v the vector to normalize
   */
  public static void l2normalize(VectorFloat<?> v) {
    double squareSum = dotProduct(v, v);
    if (squareSum == 0) {
      throw new IllegalArgumentException("Cannot normalize a zero-length vector");
    }
    double length = Math.sqrt(squareSum);
    scale(v, (float) (1.0 / length));
  }

  public static VectorFloat<?> sum(List<VectorFloat<?>> vectors) {
    if (vectors.isEmpty()) {
      throw new IllegalArgumentException("Input list cannot be empty");
    }

    return impl.sum(vectors);
  }

  public static float sum(VectorFloat<?> vector) {
    return impl.sum(vector);
  }

  public static void scale(VectorFloat<?> vector, float multiplier) {
    impl.scale(vector, multiplier);
  }

  public static void addInPlace(VectorFloat<?> v1, VectorFloat<?> v2) {
    impl.addInPlace(v1, v2);
  }

  public static void addInPlace(VectorFloat<?> v1, float value) {
    impl.addInPlace(v1, value);
  }

  public static void subInPlace(VectorFloat<?> v1, VectorFloat<?> v2) {
    impl.subInPlace(v1, v2);
  }

  public static void subInPlace(VectorFloat<?> vector, float value) {
    impl.subInPlace(vector, value);
  }

  public static VectorFloat<?> sub(VectorFloat<?> lhs, VectorFloat<?> rhs) {
    return impl.sub(lhs, rhs);
  }

  public static VectorFloat<?> sub(VectorFloat<?> lhs, float value) {
    return impl.sub(lhs, value);
  }

  public static VectorFloat<?> sub(VectorFloat<?> a, int aOffset, VectorFloat<?> b, int bOffset, int length) {
    return impl.sub(a, aOffset, b, bOffset, length);
  }

  public static float assembleAndSum(VectorFloat<?> data, int dataBase, ByteSequence<?> dataOffsets) {
    return impl.assembleAndSum(data, dataBase, dataOffsets);
  }

  public static void bulkShuffleQuantizedSimilarity(ByteSequence<?> shuffles, int codebookCount, ByteSequence<?> quantizedPartials, float delta, float minDistance, VectorFloat<?> results, VectorSimilarityFunction vsf) {
    impl.bulkShuffleQuantizedSimilarity(shuffles, codebookCount, quantizedPartials, delta, minDistance, vsf, results);
  }

  public static void bulkShuffleQuantizedSimilarityCosine(ByteSequence<?> shuffles, int codebookCount,
                                                          ByteSequence<?> quantizedPartialSums, float sumDelta, float minDistance,
                                                          ByteSequence<?> quantizedPartialMagnitudes, float magnitudeDelta, float minMagnitude,
                                                          float queryMagnitudeSquared, VectorFloat<?> results) {
    impl.bulkShuffleQuantizedSimilarityCosine(shuffles, codebookCount, quantizedPartialSums, sumDelta, minDistance, quantizedPartialMagnitudes, magnitudeDelta, minMagnitude, queryMagnitudeSquared, results);
  }

  public static int hammingDistance(long[] v1, long[] v2) {
    return impl.hammingDistance(v1, v2);
  }

  public static void calculatePartialSums(VectorFloat<?> codebook, int codebookIndex, int size, int clusterCount, VectorFloat<?> query, int offset, VectorSimilarityFunction vsf, VectorFloat<?> partialSums, VectorFloat<?> partialBestDistances) {
    impl.calculatePartialSums(codebook, codebookIndex, size, clusterCount, query, offset, vsf, partialSums, partialBestDistances);
  }

  public static void calculatePartialSums(VectorFloat<?> codebook, int codebookIndex, int size, int clusterCount, VectorFloat<?> query, int offset, VectorSimilarityFunction vsf, VectorFloat<?> partialSums) {
    impl.calculatePartialSums(codebook, codebookIndex, size, clusterCount, query, offset, vsf, partialSums);
  }

  public static void quantizePartials(float delta, VectorFloat<?> partials, VectorFloat<?> partialBase, ByteSequence<?> quantizedPartials) {
    impl.quantizePartials(delta, partials, partialBase, quantizedPartials);
  }

  /**
   * Calculates the maximum value in the vector.
   * @param v vector
   * @return the maximum value, or -Float.maxValue if the vector is empty
   */
  public static float max(VectorFloat<?> v) {
    return impl.max(v);
  }

  /**
   * Calculates the minimum value in the vector.
   * @param v vector
   * @return the minimum value, or Float.maxValue if the vector is empty
   */
  public static float min(VectorFloat<?> v) {
    return impl.min(v);
  }

<<<<<<< HEAD
  public static float nvqDotProduct8bit(VectorFloat<?> vector, ByteSequence<?> bytes, float growthRate, float midpoint, float minValue, float maxValue) {
    return impl.nvqDotProduct8bit(vector, bytes, growthRate, midpoint, minValue, maxValue);
  }

  public static float nvqSquareL2Distance8bit(VectorFloat<?> vector, ByteSequence<?> bytes, float growthRate, float midpoint, float minValue, float maxValue) {
    return impl.nvqSquareL2Distance8bit(vector, bytes, growthRate, midpoint, minValue, maxValue);
  }

  public static float[] nvqCosine8bit(VectorFloat<?> vector, ByteSequence<?> bytes, float growthRate, float midpoint, float minValue, float maxValue, VectorFloat<?> centroid) {
    return impl.nvqCosine8bit(vector, bytes, growthRate, midpoint, minValue, maxValue, centroid);
  }

  public static void nvqShuffleQueryInPlace8bit(VectorFloat<?> vector) {
    impl.nvqShuffleQueryInPlace8bit(vector);
  }

  public static VectorFloat<?> nvqDequantize8bit(ByteSequence<?> bytes, int originalDimensions, float alpha, float x0, float minValue, float maxValue) {
    return impl.nvqDequantize8bit(bytes, originalDimensions, alpha, x0, minValue, maxValue);
  }

  public static void nvqDequantize8bit(ByteSequence<?> bytes, float alpha, float x0, float minValue, float maxValue, VectorFloat<?> destination) {
    impl.nvqDequantize8bit(bytes, alpha, x0, minValue, maxValue, destination);
  }

  public static void nvqQuantize8bit(VectorFloat<?> vector, float growthRate, float midpoint, float minValue, float maxValue, ByteSequence<?> destination) {
    impl.nvqQuantize8bit(vector, growthRate, midpoint, minValue, maxValue, destination);
  }

  public static float nvqLoss(VectorFloat<?> vector, float growthRate, float midpoint, float minValue, float maxValue, int nBits) {
    return impl.nvqLoss(vector, growthRate, midpoint, minValue, maxValue, nBits);
  }

  public static float nvqUniformLoss(VectorFloat<?> vector, float minValue, float maxValue, int nBits) {
    return impl.nvqUniformLoss(vector, minValue, maxValue, nBits);
=======
  public static float pqDecodedCosineSimilarity(ByteSequence<?> encoded, int clusterCount, VectorFloat<?> partialSums, VectorFloat<?> aMagnitude, float bMagnitude) {
    return impl.pqDecodedCosineSimilarity(encoded, clusterCount, partialSums, aMagnitude, bMagnitude);
>>>>>>> 8a79051b
  }
}<|MERGE_RESOLUTION|>--- conflicted
+++ resolved
@@ -207,7 +207,10 @@
     return impl.min(v);
   }
 
-<<<<<<< HEAD
+  public static float pqDecodedCosineSimilarity(ByteSequence<?> encoded, int clusterCount, VectorFloat<?> partialSums, VectorFloat<?> aMagnitude, float bMagnitude) {
+    return impl.pqDecodedCosineSimilarity(encoded, clusterCount, partialSums, aMagnitude, bMagnitude);
+  }
+
   public static float nvqDotProduct8bit(VectorFloat<?> vector, ByteSequence<?> bytes, float growthRate, float midpoint, float minValue, float maxValue) {
     return impl.nvqDotProduct8bit(vector, bytes, growthRate, midpoint, minValue, maxValue);
   }
@@ -242,9 +245,5 @@
 
   public static float nvqUniformLoss(VectorFloat<?> vector, float minValue, float maxValue, int nBits) {
     return impl.nvqUniformLoss(vector, minValue, maxValue, nBits);
-=======
-  public static float pqDecodedCosineSimilarity(ByteSequence<?> encoded, int clusterCount, VectorFloat<?> partialSums, VectorFloat<?> aMagnitude, float bMagnitude) {
-    return impl.pqDecodedCosineSimilarity(encoded, clusterCount, partialSums, aMagnitude, bMagnitude);
->>>>>>> 8a79051b
   }
 }