--- conflicted
+++ resolved
@@ -68,21 +68,12 @@
     private final long startOffset;
 
     OnDiskGraphIndexWriter(RandomAccessWriter randomAccessWriter,
-<<<<<<< HEAD
                            int version,
                            long startOffset,
-                           GraphIndex graph,
+                           ImmutableGraphIndex graph,
                            OrdinalMapper oldToNewOrdinals,
                            int dimension,
                            EnumMap<FeatureId, Feature> features)
-=======
-                                   int version,
-                                   long startOffset,
-                                   ImmutableGraphIndex graph,
-                                   OrdinalMapper oldToNewOrdinals,
-                                   int dimension,
-                                   EnumMap<FeatureId, Feature> features)
->>>>>>> ddabdb87
     {
         super(randomAccessWriter, version, graph, oldToNewOrdinals, dimension, features);
         this.startOffset = startOffset;
@@ -222,11 +213,7 @@
         }
 
         // We will use the abstract method because no random access is needed
-<<<<<<< HEAD
-        writeSparseLevels(featureStateSuppliers);
-=======
-        writeSparseLevels(view);
->>>>>>> ddabdb87
+        writeSparseLevels(view, featureStateSuppliers);
 
         // We will use the abstract method because no random access is needed
         writeSeparatedFeatures(featureStateSuppliers);
