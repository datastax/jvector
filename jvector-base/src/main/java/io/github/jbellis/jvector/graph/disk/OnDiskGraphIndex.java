--- conflicted
+++ resolved
@@ -49,12 +49,9 @@
 import java.util.Set;
 import java.util.concurrent.atomic.AtomicReference;
 import java.util.stream.Collectors;
-<<<<<<< HEAD
 import java.util.stream.IntStream;
 import org.slf4j.Logger;
 import org.slf4j.LoggerFactory;
-=======
->>>>>>> 3642fc93
 
 /**
  * A class representing a graph index stored on disk. The base graph contains only graph structure.
@@ -65,22 +62,15 @@
  */
 public class OnDiskGraphIndex implements GraphIndex, AutoCloseable, Accountable
 {
-<<<<<<< HEAD
     private static final Logger logger = LoggerFactory.getLogger(OnDiskGraphIndex.class);
-=======
->>>>>>> 3642fc93
     public static final int CURRENT_VERSION = 4;
     static final int MAGIC = 0xFFFF0D61; // FFFF to distinguish from old graphs, which should never start with a negative size "ODGI"
     static final VectorTypeSupport vectorTypeSupport = VectorizationProvider.getInstance().getVectorTypeSupport();
     final ReaderSupplier readerSupplier;
     final int version;
     final int dimension;
-<<<<<<< HEAD
     final NodeAtLevel entryNode;
-=======
-    final int entryNode;
     final int idUpperBound;
->>>>>>> 3642fc93
     final int inlineBlockSize; // total size of all inline elements contributed by features
     final EnumMap<FeatureId, ? extends Feature> features;
     final EnumMap<FeatureId, Integer> inlineOffsets;
@@ -96,13 +86,8 @@
         this.version = header.common.version;
         this.layerInfo = header.common.layerInfo;
         this.dimension = header.common.dimension;
-<<<<<<< HEAD
         this.entryNode = new NodeAtLevel(header.common.layerInfo.size() - 1, header.common.entryNode);
-=======
-        this.entryNode = header.common.entryNode;
-        this.maxDegree = header.common.maxDegree;
         this.idUpperBound = header.common.idUpperBound;
->>>>>>> 3642fc93
         this.features = header.features;
         this.neighborsOffset = neighborsOffset;
         var inlineBlockSize = 0;
@@ -195,20 +180,17 @@
     }
 
     @Override
-<<<<<<< HEAD
-    public NodesIterator getNodes(int level)
-    {
+    public int getIdUpperBound() {
+        return idUpperBound;
+    }
+
+    @Override
+    public NodesIterator getNodes(int level) {
         return NodesIterator.fromPrimitiveIterator(
                 IntStream.range(0, size(level)).iterator(),
                 size(level)
         );
-=======
-    public int getIdUpperBound() {
-        return idUpperBound;
-    }
-
-    @Override
-    public NodesIterator getNodes() {
+
         try (var reader = readerSupplier.get()) {
             int[] valid_nodes = new int[size];
             int pos = 0;
@@ -227,7 +209,6 @@
         } catch (IOException e) {
             throw new UncheckedIOException(e);
         }
->>>>>>> 3642fc93
     }
 
     @Override
@@ -418,7 +399,6 @@
             return Bits.ALL;
         }
 
-
         @Override
         public void close() throws IOException {
             reader.close();
