/*
 * All changes to the original code are Copyright DataStax, Inc.
 *
 * Please see the included license file for details.
 */

/*
 * Original license:
 * Licensed to the Apache Software Foundation (ASF) under one or more
 * contributor license agreements.  See the NOTICE file distributed with
 * this work for additional information regarding copyright ownership.
 * The ASF licenses this file to You under the Apache License, Version 2.0
 * (the "License"); you may not use this file except in compliance with
 * the License.  You may obtain a copy of the License at
 *
 *     http://www.apache.org/licenses/LICENSE-2.0
 *
 * Unless required by applicable law or agreed to in writing, software
 * distributed under the License is distributed on an "AS IS" BASIS,
 * WITHOUT WARRANTIES OR CONDITIONS OF ANY KIND, either express or implied.
 * See the License for the specific language governing permissions and
 * limitations under the License.
 */

package io.github.jbellis.jvector.graph;

import io.github.jbellis.jvector.annotations.Experimental;
import io.github.jbellis.jvector.util.BitSet;
import io.github.jbellis.jvector.util.Bits;
import io.github.jbellis.jvector.util.BoundedLongHeap;
import io.github.jbellis.jvector.util.GrowableBitSet;
import io.github.jbellis.jvector.util.GrowableLongHeap;
import io.github.jbellis.jvector.util.SparseFixedBitSet;
import io.github.jbellis.jvector.vector.VectorSimilarityFunction;
import io.github.jbellis.jvector.vector.types.VectorFloat;

import java.util.Arrays;
import java.util.Comparator;

import static java.lang.Math.min;


/**
 * Searches a graph to find nearest neighbors to a query vector. For more background on the
 * search algorithm, see {@link GraphIndex}.
 */
public class GraphSearcher implements AutoCloseable {

    private final GraphIndex.View view;

    // Scratch data structures that are used in each {@link #searchInternal} call. These can be expensive
    // to allocate, so they're cleared and reused across calls.
    private final NodeQueue candidates;
    private final BitSet visited;
    // we don't actually need this ordered, but NQ is our only structure that doesn't need to allocate extra containers
    private final NodeQueue evictedResults;

    // Search parameters that we save here for use by resume()
    private NodeSimilarity.ScoreFunction scoreFunction;
    private NodeSimilarity.Reranker reranker;
    private Bits acceptOrds;

    /**
     * Creates a new graph searcher.
     *
     * @param visited bit set that will track nodes that have already been visited
     */
    GraphSearcher(GraphIndex.View view, BitSet visited) {
        this.view = view;
        this.candidates = new NodeQueue(new GrowableLongHeap(100), NodeQueue.Order.MAX_HEAP);
        this.evictedResults = new NodeQueue(new GrowableLongHeap(100), NodeQueue.Order.MAX_HEAP);
        this.visited = visited;
    }

    /**
     * Convenience function for simple one-off searches.  It is caller's responsibility to make sure that it
     * is the unique owner of the vectors instance passed in here.
     */
    public static SearchResult search(VectorFloat<?> targetVector, int topK, RandomAccessVectorValues vectors, VectorSimilarityFunction similarityFunction, GraphIndex graph, Bits acceptOrds) {
        try (var view = graph.getView()) {
            var searcher = new GraphSearcher.Builder(view).withConcurrentUpdates().build();
            NodeSimilarity.ExactScoreFunction scoreFunction = i -> similarityFunction.compare(targetVector, vectors.vectorValue(i));
            return searcher.search(scoreFunction, null, topK, acceptOrds);
        } catch (Exception e) {
            throw new RuntimeException(e);
        }
    }

    /** Builder */
    public static class Builder {
        private final GraphIndex.View view;
        private boolean concurrent;

        public Builder(GraphIndex.View view) {
            this.view = view;
        }

        public Builder withConcurrentUpdates() {
            this.concurrent = true;
            return this;
        }

        public GraphSearcher build() {
            int size = view.getIdUpperBound();
            BitSet bits = concurrent ? new GrowableBitSet(size) : new SparseFixedBitSet(size);
            return new GraphSearcher(view, bits);
        }
    }


    /**
     * @param scoreFunction   a function returning the similarity of a given node to the query vector
     * @param reranker        if scoreFunction is approximate, this should be non-null and perform exact
     *                        comparisons of the vectors for re-ranking at the end of the search.
     * @param topK            the number of results to look for. With threshold=0, the search will continue until at least
     *                        `topK` results have been found, or until the entire graph has been searched.
     * @param threshold       the minimum similarity (0..1) to accept; 0 will accept everything. May be used
     *                        with a large topK to find (approximately) all nodes above the given threshold.
     *                        If threshold > 0 then the search will stop when it is probabilistically unlikely
     *                        to find more nodes above the threshold, even if `topK` results have not yet been found.
     * @param rerankFloor     (Experimental!) Candidates whose approximate similarity is at least this value
     *                        will not be reranked with the exact score (which requires loading the raw vector)
     *                        and included in the final results.  (Potentially leaving fewer than topK entries
     *                        in the results.)  Other candidates will be discarded.  This is intended for use
     *                        when combining results from multiple indexes.
     * @param acceptOrds      a Bits instance indicating which nodes are acceptable results.
     *                        If {@link Bits#ALL}, all nodes are acceptable.
     *                        It is caller's responsibility to ensure that there are enough acceptable nodes
     *                        that we don't search the entire graph trying to satisfy topK.
     * @return a SearchResult containing the topK results and the number of nodes visited during the search.
     */
    @Experimental
    public SearchResult search(NodeSimilarity.ScoreFunction scoreFunction,
                               NodeSimilarity.Reranker reranker,
                               int topK,
                               float threshold,
                               float rerankFloor,
                               Bits acceptOrds) {
        return searchInternal(scoreFunction, reranker, topK, threshold, rerankFloor, view.entryNode(), acceptOrds);
    }

    /**
     * @param scoreFunction   a function returning the similarity of a given node to the query vector
     * @param reranker        if scoreFunction is approximate, this should be non-null and perform exact
     *                        comparisons of the vectors for re-ranking at the end of the search.
     * @param topK            the number of results to look for. With threshold=0, the search will continue until at least
     *                        `topK` results have been found, or until the entire graph has been searched.
     * @param threshold       the minimum similarity (0..1) to accept; 0 will accept everything. May be used
     *                        with a large topK to find (approximately) all nodes above the given threshold.
     *                        If threshold > 0 then the search will stop when it is probabilistically unlikely
     *                        to find more nodes above the threshold, even if `topK` results have not yet been found.
     * @param acceptOrds      a Bits instance indicating which nodes are acceptable results.
     *                        If {@link Bits#ALL}, all nodes are acceptable.
     *                        It is caller's responsibility to ensure that there are enough acceptable nodes
     *                        that we don't search the entire graph trying to satisfy topK.
     * @return a SearchResult containing the topK results and the number of nodes visited during the search.
     */
    public SearchResult search(NodeSimilarity.ScoreFunction scoreFunction,
                               NodeSimilarity.Reranker reranker,
                               int topK,
                               float threshold,
                               Bits acceptOrds) {
        return search(scoreFunction, reranker, topK, threshold, 0.0f, acceptOrds);
    }


    /**
     * @param scoreFunction   a function returning the similarity of a given node to the query vector
     * @param reranker        if scoreFunction is approximate, this should be non-null and perform exact
     *                        comparisons of the vectors for re-ranking at the end of the search.
     * @param topK            the number of results to look for. With threshold=0, the search will continue until at least
     *                        `topK` results have been found, or until the entire graph has been searched.
     * @param acceptOrds      a Bits instance indicating which nodes are acceptable results.
     *                        If {@link Bits#ALL}, all nodes are acceptable.
     *                        It is caller's responsibility to ensure that there are enough acceptable nodes
     *                        that we don't search the entire graph trying to satisfy topK.
     * @return a SearchResult containing the topK results and the number of nodes visited during the search.
     */
    public SearchResult search(NodeSimilarity.ScoreFunction scoreFunction,
                               NodeSimilarity.Reranker reranker,
                               int topK,
                               Bits acceptOrds)
    {
        return search(scoreFunction, reranker, topK, 0.0f, acceptOrds);
    }

    /**
     * Set up the state for a new search and kick it off
     */
    SearchResult searchInternal(NodeSimilarity.ScoreFunction scoreFunction,
                                NodeSimilarity.Reranker reranker,
                                int topK,
                                float threshold,
                                float rerankFloor,
                                int ep,
                                Bits rawAcceptOrds)
    {
        if (!scoreFunction.isExact() && reranker == null) {
            throw new IllegalArgumentException("Either scoreFunction must be exact, or reranker must not be null");
        }
        if (rawAcceptOrds == null) {
            throw new IllegalArgumentException("Use MatchAllBits to indicate that all ordinals are accepted, instead of null");
        }

        // save search parameters for potential later resume
        this.scoreFunction = scoreFunction;
        this.reranker = reranker;
        this.acceptOrds = Bits.intersectionOf(rawAcceptOrds, view.liveNodes());

        // reset the scratch data structures
        int capacity = view.size();
        evictedResults.clear();
        candidates.clear();
        if (visited.length() < capacity) {
            // this happens during graph construction; otherwise the size of the vector values should
            // be constant, and it will be a SparseFixedBitSet instead of FixedBitSet
            if (!(visited instanceof GrowableBitSet)) {
                throw new IllegalArgumentException(
                        String.format("Unexpected visited type: %s. Encountering this means that the graph changed " +
                                              "while being searched, and the Searcher was not built withConcurrentUpdates()",
                                      visited.getClass().getName()));
            }
            // else GrowableBitSet knows how to grow itself safely
        }
        visited.clear();

        // no entry point -> empty results
        if (ep < 0) {
            return new SearchResult(new SearchResult.NodeScore[0], visited, 0);
        }

        // kick off the actual search at the entry point
        float score = scoreFunction.similarityTo(ep);
        visited.set(ep);
        candidates.push(ep, score);
        var sr = resume(topK, threshold, rerankFloor);

        // include the entry node in visitedCount
        return new SearchResult(sr.getNodes(), sr.getVisited(), sr.getVisitedCount() + 1);
    }

    /**
     * Experimental!
     * <p>
     * Resume the previous search where it left off and search for the best `additionalK` neighbors.
     * It is NOT valid to call this method before calling
     * `search`, but `resume` may be called as many times as desired once the search is initialized.
     * <p>
     * SearchResult.visitedCount resets with each call to `search` or `resume`.
     */
    @Experimental
    public SearchResult resume(int additionalK, float threshold, float rerankFloor) {
        // Threshold callers (and perhaps others) will be tempted to pass in a huge topK.
        // Let's not allocate a ridiculously large heap up front in that scenario.
        var resultsQueue = new NodeQueue(new BoundedLongHeap(min(1024, additionalK), additionalK), NodeQueue.Order.MIN_HEAP);

        int numVisited = 0;
        // A bound that holds the minimum similarity to the query vector that a candidate vector must
        // have to be considered -- will be set to the lowest score in the results queue once the queue is full.
        var minAcceptedSimilarity = Float.NEGATIVE_INFINITY;
        // track scores to predict when we are done with threshold queries
        var scoreTracker = threshold > 0 ? new ScoreTracker.TwoPhaseTracker(threshold) : ScoreTracker.NO_OP;
<<<<<<< HEAD
        VectorFloat<?> similarities = null;
=======
>>>>>>> a53447fb
        // add evicted results from the last call back to the candidates
        var previouslyEvicted = evictedResults.size() > 0 ? new GrowableBitSet(view.size()) : Bits.NONE;
        while (evictedResults.size() > 0) {
            float score = evictedResults.topScore();
            int node = evictedResults.pop();
            candidates.push(node, score);
            ((GrowableBitSet) previouslyEvicted).set(node);
        }
        evictedResults.clear();

        while (candidates.size() > 0) {
            // we're done when we have K results and the best candidate is worse than the worst result so far
            float topCandidateScore = candidates.topScore();
            if (topCandidateScore < minAcceptedSimilarity) {
                break;
            }
            // when querying by threshold, also stop when we are probabilistically unlikely to find more qualifying results
            if (scoreTracker.shouldStop()) {
                break;
            }

            // process the top candidate
            int topCandidateNode = candidates.pop();
            if (acceptOrds.get(topCandidateNode) && topCandidateScore >= threshold) {
                // add the new node to the results queue, and any evicted node to evictedResults in case we resume later
                // (push() can't tell us what node was evicted when the queue was already full, so we examine that manually)
                boolean added;
                if (resultsQueue.size() < additionalK) {
                    resultsQueue.push(topCandidateNode, topCandidateScore);
                    added = true;
                } else if (topCandidateScore > resultsQueue.topScore()) {
                    int evictedNode = resultsQueue.topNode();
                    float evictedScore = resultsQueue.topScore();
                    evictedResults.push(evictedNode, evictedScore);
                    resultsQueue.push(topCandidateNode, topCandidateScore);
                    added = true;
                } else {
                    added = false;
                }

                // update minAcceptedSimilarity if we've found K results
                if (added && resultsQueue.size() >= additionalK) {
                    minAcceptedSimilarity = resultsQueue.topScore();
                }
            }

            // if this candidate came from evictedResults, we don't need to evaluate its neighbors again
            if (previouslyEvicted.get(topCandidateNode)) {
                continue;
            }

            // score the neighbors of the top candidate and add them to the queue
<<<<<<< HEAD
            if (scoreFunction.supportsBulkSimilarity()) {
                similarities = scoreFunction.bulkSimilarityTo(topCandidateNode);
            }
=======
>>>>>>> a53447fb
            var it = view.getNeighborsIterator(topCandidateNode);
            for (int i = 0; i < it.size(); i++) {
                var friendOrd = it.nextInt();
                if (visited.getAndSet(friendOrd)) {
                    continue;
                }
                numVisited++;

                float friendSimilarity = scoreFunction.supportsBulkSimilarity() ? similarities.get(i) : scoreFunction.similarityTo(friendOrd);
                scoreTracker.track(friendSimilarity);
                candidates.push(friendOrd, friendSimilarity);
            }
        }

        assert resultsQueue.size() <= additionalK;
        SearchResult.NodeScore[] nodes = extractScores(scoreFunction, reranker, resultsQueue, rerankFloor);
        return new SearchResult(nodes, visited, numVisited);
    }

    /**
     * Experimental!
     * <p>
     * Resume the previous search where it left off and search for the best `additionalK` neighbors.
     * It is NOT valid to call this method before calling
     * `search`, but `resume` may be called as many times as desired once the search is initialized.
     * <p>
     * SearchResult.visitedCount resets with each call to `search` or `resume`.
     */
    @Experimental
    public SearchResult resume(int additionalK) {
        return resume(additionalK, 0.0f, 0.0f);
    }

    /**
     * Empty resultsQueue and rerank its contents, if necessary, and return them in sorted order.
     */
    private static SearchResult.NodeScore[] extractScores(NodeSimilarity.ScoreFunction sf,
                                                          NodeSimilarity.Reranker reranker,
                                                          NodeQueue resultsQueue,
                                                          float rerankFloor)
    {
        SearchResult.NodeScore[] nodes;
        if (sf.isExact()) {
            nodes = new SearchResult.NodeScore[resultsQueue.size()];
            for (int i = nodes.length - 1; i >= 0; i--) {
                var nScore = resultsQueue.topScore();
                var n = resultsQueue.pop();
                nodes[i] = new SearchResult.NodeScore(n, nScore);
            }
        } else {
            nodes = resultsQueue.nodesCopy(reranker, rerankFloor);
            Arrays.sort(nodes, 0, nodes.length, Comparator.comparingDouble((SearchResult.NodeScore nodeScore) -> nodeScore.score).reversed());
            resultsQueue.clear();
        }
        return nodes;
    }

    @Override
    public void close() throws Exception {
        view.close();
    }
}<|MERGE_RESOLUTION|>--- conflicted
+++ resolved
@@ -260,10 +260,8 @@
         var minAcceptedSimilarity = Float.NEGATIVE_INFINITY;
         // track scores to predict when we are done with threshold queries
         var scoreTracker = threshold > 0 ? new ScoreTracker.TwoPhaseTracker(threshold) : ScoreTracker.NO_OP;
-<<<<<<< HEAD
         VectorFloat<?> similarities = null;
-=======
->>>>>>> a53447fb
+
         // add evicted results from the last call back to the candidates
         var previouslyEvicted = evictedResults.size() > 0 ? new GrowableBitSet(view.size()) : Bits.NONE;
         while (evictedResults.size() > 0) {
@@ -316,12 +314,10 @@
             }
 
             // score the neighbors of the top candidate and add them to the queue
-<<<<<<< HEAD
             if (scoreFunction.supportsBulkSimilarity()) {
                 similarities = scoreFunction.bulkSimilarityTo(topCandidateNode);
             }
-=======
->>>>>>> a53447fb
+
             var it = view.getNeighborsIterator(topCandidateNode);
             for (int i = 0; i < it.size(); i++) {
                 var friendOrd = it.nextInt();
