--- conflicted
+++ resolved
@@ -300,11 +300,8 @@
                 continue;
             }
 
-<<<<<<< HEAD
+            // score the neighbors of the top candidate and add them to the queue
             var scoreFunction = scoreProvider.scoreFunction();
-=======
-            // score the neighbors of the top candidate and add them to the queue
->>>>>>> 4ef436a7
             if (scoreFunction.supportsBulkSimilarity()) {
                 similarities = scoreFunction.bulkSimilarityTo(topCandidateNode);
             }
