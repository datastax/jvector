--- conflicted
+++ resolved
@@ -143,11 +143,7 @@
      */
     static BuildScoreProvider pqBuildScoreProvider(VectorSimilarityFunction vsf, PQVectors pqv) {
         int dimension = pqv.getOriginalSize() / Float.BYTES;
-<<<<<<< HEAD
-        final ThreadLocal<VectorFloat<?>> reusableVector = ThreadLocal.withInitial(() -> vts.createFloatVector(dimension));
-=======
         final ThreadLocal<VectorFloat<?>> reusableVector = ThreadLocal.withInitial(() -> vts.createFloatVector(dimension));;
->>>>>>> 14317347
 
         return new BuildScoreProvider() {
             @Override
