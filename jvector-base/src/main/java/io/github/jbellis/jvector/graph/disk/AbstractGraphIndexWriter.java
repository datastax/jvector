/*
 * Copyright DataStax, Inc.
 *
 * Licensed under the Apache License, Version 2.0 (the "License");
 * you may not use this file except in compliance with the License.
 * You may obtain a copy of the License at
 *
 * http://www.apache.org/licenses/LICENSE-2.0
 *
 * Unless required by applicable law or agreed to in writing, software
 * distributed under the License is distributed on an "AS IS" BASIS,
 * WITHOUT WARRANTIES OR CONDITIONS OF ANY KIND, either express or implied.
 * See the License for the specific language governing permissions and
 * limitations under the License.
 */

package io.github.jbellis.jvector.graph.disk;

import io.github.jbellis.jvector.disk.IndexWriter;
<<<<<<< HEAD
import io.github.jbellis.jvector.graph.GraphIndex;
import io.github.jbellis.jvector.graph.OnHeapGraphIndex;
import io.github.jbellis.jvector.graph.disk.feature.Feature;
import io.github.jbellis.jvector.graph.disk.feature.FeatureId;
import io.github.jbellis.jvector.graph.disk.feature.FusedFeature;
import io.github.jbellis.jvector.graph.disk.feature.InlineVectors;
import io.github.jbellis.jvector.graph.disk.feature.NVQ;
import io.github.jbellis.jvector.graph.disk.feature.SeparatedFeature;
import io.github.jbellis.jvector.graph.disk.feature.SeparatedNVQ;
import io.github.jbellis.jvector.graph.disk.feature.SeparatedVectors;

=======
import io.github.jbellis.jvector.graph.ImmutableGraphIndex;
import io.github.jbellis.jvector.graph.disk.feature.*;
>>>>>>> ddabdb87
import org.agrona.collections.Int2IntHashMap;

import java.io.IOException;
import java.util.EnumMap;
import java.util.LinkedHashMap;
import java.util.List;
import java.util.Map;
import java.util.Set;
import java.util.function.IntFunction;
import java.util.stream.Collectors;

public abstract class AbstractGraphIndexWriter<T extends IndexWriter> implements  GraphIndexWriter {
    public static final int FOOTER_MAGIC = 0x4a564244; // "EOF magic"
    public static final int FOOTER_OFFSET_SIZE = Long.BYTES; // The size of the offset in the footer
    public static final int FOOTER_MAGIC_SIZE = Integer.BYTES; // The size of the magic number in the footer
    public static final int FOOTER_SIZE = FOOTER_MAGIC_SIZE + FOOTER_OFFSET_SIZE; // The total size of the footer
    final int version;
    final ImmutableGraphIndex graph;
    final OrdinalMapper ordinalMapper;
    final int dimension;
    // we don't use Map features but EnumMap is the best way to make sure we don't
    // accidentally introduce an ordering bug in the future
    final Map<FeatureId, Feature> featureMap;
    final T out; /* output for graph nodes and inline features */
    final int headerSize;
    volatile int maxOrdinalWritten = -1;
    final List<Feature> inlineFeatures;

    AbstractGraphIndexWriter(T out,
                                     int version,
                                     ImmutableGraphIndex graph,
                                     OrdinalMapper oldToNewOrdinals,
                                     int dimension,
                                     EnumMap<FeatureId, Feature> features)
    {
        if (graph.getMaxLevel() > 0 && version < 4) {
            throw new IllegalArgumentException("Multilayer graphs must be written with version 4 or higher");
        }
        this.version = version;
        this.graph = graph;
        this.ordinalMapper = oldToNewOrdinals;
        this.dimension = dimension;

        if (version <= 5) {
            // Versions <= 5 use the old feature ordering, simply provided by the FeatureId
            this.featureMap = features;
            this.inlineFeatures = features.values().stream().filter(f -> !(f instanceof SeparatedFeature)).collect(Collectors.toList());
        } else {
            // Version 6 uses the new feature ordering to place fused features last in the list
            var sortedFeatures = features.values().stream().sorted().collect(Collectors.toList());
            this.featureMap = new LinkedHashMap<>();
            for (var feature : sortedFeatures) {
                this.featureMap.put(feature.id(), feature);
            }
            this.inlineFeatures = sortedFeatures.stream().filter(f -> !(f instanceof SeparatedFeature)).sorted().collect(Collectors.toList());
        }

        if (this.inlineFeatures.stream().filter(Feature::isFused).count() > 1) {
            throw new IllegalArgumentException("At most one fused feature is allowed");
        }
        this.out = out;

        // create a mock Header to determine the correct size
        var layerInfo = CommonHeader.LayerInfo.fromGraph(graph, ordinalMapper);
        var ch = new CommonHeader(version, dimension, 0, layerInfo, 0);
        var placeholderHeader = new Header(ch, featureMap);
        this.headerSize = placeholderHeader.size();
    }

    /**
     * @return the maximum ordinal written so far, or -1 if no ordinals have been written yet
     */
    public int getMaxOrdinal() {
        return maxOrdinalWritten;
    }

    public Set<FeatureId> getFeatureSet() {
        return featureMap.keySet();
    }

    long featureOffsetForOrdinal(long startOffset, int ordinal) {
        int edgeSize = Integer.BYTES * (1 + graph.getDegree(0));
        long inlineBytes = ordinal * (long) (Integer.BYTES + inlineFeatures.stream().mapToInt(Feature::featureSize).sum() + edgeSize);
        return startOffset
                + headerSize
                + inlineBytes // previous nodes
                + Integer.BYTES; // the ordinal of the node whose features we're about to write
    }

    boolean isSeparated(Feature feature) {
        return feature instanceof SeparatedFeature;
    }

    /**
     * @return a Map of old to new graph ordinals where the new ordinals are sequential starting at 0,
     * while preserving the original relative ordering in `graph`.  That is, for all node ids i and j,
     * if i &lt; j in `graph` then map[i] &lt; map[j] in the returned map.  "Holes" left by
     * deleted nodes are filled in by shifting down the new ordinals.
     */
    public static Map<Integer, Integer> sequentialRenumbering(ImmutableGraphIndex graph) {
        try (var view = graph.getView()) {
            Int2IntHashMap oldToNewMap = new Int2IntHashMap(-1);
            int nextOrdinal = 0;
            for (int i = 0; i < view.getIdUpperBound(); i++) {
                if (graph.containsNode(i)) {
                    oldToNewMap.put(i, nextOrdinal++);
                }
            }
            return oldToNewMap;
        } catch (Exception e) {
            throw new RuntimeException(e);
        }
    }

    /**
     * Write the {@link Header} as a footer for the graph index.
     * <p>
     * To read the graph later, we will perform the following steps:
     * <ol>
     *     <li> Find the magic number at the end of the slice
     *     <li> Read the header offset from the end of the slice
     *     <li> Read the header
     *     <li> Read the neighbors offsets and graph metadata
     * </ol>
     * @param headerOffset the offset of the header in the slice
     * @throws IOException IOException
     */
    void writeFooter(ImmutableGraphIndex.View view, long headerOffset) throws IOException {
        var layerInfo = CommonHeader.LayerInfo.fromGraph(graph, ordinalMapper);
        var commonHeader = new CommonHeader(version,
                dimension,
                ordinalMapper.oldToNew(view.entryNode().node),
                layerInfo,
                ordinalMapper.maxOrdinal() + 1);
        var header = new Header(commonHeader, featureMap);
        header.write(out); // write the header
        out.writeLong(headerOffset); // We write the offset of the header at the end of the file
        out.writeInt(FOOTER_MAGIC);
        final long expectedPosition = headerOffset + headerSize + FOOTER_SIZE;
        assert out.position() == expectedPosition : String.format("%d != %d", out.position(), expectedPosition);
    }

    /**
     * Writes the index header, including the graph size, so that OnDiskGraphIndex can open it.
     * The output IS flushed.
     * <p>
     * Public so that you can write the index size (and thus usefully open an OnDiskGraphIndex against the index)
     * to read Features from it before writing the edges.
     */
    public synchronized void writeHeader(ImmutableGraphIndex.View view, long startOffset) throws IOException {
        // graph-level properties
        var layerInfo = CommonHeader.LayerInfo.fromGraph(graph, ordinalMapper);
        var commonHeader = new CommonHeader(version,
                dimension,
                ordinalMapper.oldToNew(view.entryNode().node),
                layerInfo,
                ordinalMapper.maxOrdinal() + 1);
        var header = new Header(commonHeader, featureMap);
        header.write(out);
        assert out.position() == startOffset + headerSize : String.format("%d != %d", out.position(), startOffset + headerSize);
    }

<<<<<<< HEAD
    void writeSparseLevels(Map<FeatureId, IntFunction<Feature.State>> featureStateSuppliers) throws IOException {
=======
    void writeSparseLevels(ImmutableGraphIndex.View view) throws IOException {
>>>>>>> ddabdb87
        // write sparse levels
        for (int level = 1; level <= graph.getMaxLevel(); level++) {
            int layerSize = graph.size(level);
            int layerDegree = graph.getDegree(level);
            int nodesWritten = 0;
            for (var it = graph.getNodes(level); it.hasNext(); ) {
                int originalOrdinal = it.nextInt();
                // node id
                final int newOrdinal = ordinalMapper.oldToNew(originalOrdinal);
                out.writeInt(newOrdinal);
                // neighbors
                var neighbors = view.getNeighborsIterator(level, originalOrdinal);
                out.writeInt(neighbors.size());
                int n = 0;
                for ( ; n < neighbors.size(); n++) {
                    out.writeInt(ordinalMapper.oldToNew(neighbors.nextInt()));
                }
                assert !neighbors.hasNext() : "Mismatch between neighbor's reported size and actual size";
                // pad out to degree
                for (; n < layerDegree; n++) {
                    out.writeInt(-1);
                }
                nodesWritten++;
            }
            if (nodesWritten != layerSize) {
                throw new IllegalStateException("Mismatch between layer size and nodes written");
            }
        }

        // In V6, fused features for the in-memory hierarchy are written in a block after the top layers of the graph.
        // Since everything in level 1 is also contained in the high-levels, we only need to write the fused features for level 1.
        if (version == 6) {
            if (graph.getMaxLevel() >= 1) {
                int level = 1;
                int layerSize = graph.size(level);
                int nodesWritten = 0;
                for (var it = graph.getNodes(level); it.hasNext(); ) {
                    int originalOrdinal = it.nextInt();

                    // We write the ordinal (node id) so that we can map it to the corresponding feature
                    final int newOrdinal = ordinalMapper.oldToNew(originalOrdinal);
                    out.writeInt(newOrdinal);

                    // There should be only one fused feature per node. This is checked in the class constructor.
                    for (var feature : inlineFeatures) {
                        if (feature.isFused()) {
                            var fusedFeature = (FusedFeature) feature;
                            var supplier = featureStateSuppliers.get(fusedFeature.id());
                            if (supplier == null) {
                                throw new IllegalStateException("Supplier for feature " + feature.id() + " not found");
                            } else {
                                fusedFeature.writeSourceFeature(out, supplier.apply(originalOrdinal));
                            }
                        }
                    }
                    nodesWritten++;
                }
                if (nodesWritten != layerSize) {
                    throw new IllegalStateException("Mismatch between layer 1 size and features written");
                }
            } else {
                // Write the source feature of the entry node
                final int originalEntryNode = view.entryNode().node;
                final int entryNode = ordinalMapper.oldToNew(originalEntryNode);
                out.writeInt(entryNode);

                // There should be only one fused feature per node. This is checked in the class constructor.
                for (var feature : inlineFeatures) {
                    if (feature.isFused()) {
                        var fusedFeature = (FusedFeature) feature;
                        var supplier = featureStateSuppliers.get(fusedFeature.id());
                        if (supplier == null) {
                            throw new IllegalStateException("Supplier for feature " + feature.id() + " not found");
                        } else {
                            fusedFeature.writeSourceFeature(out, supplier.apply(originalEntryNode));
                        }
                    }
                }
            }
        }
    }

    void writeSeparatedFeatures(Map<FeatureId, IntFunction<Feature.State>> featureStateSuppliers) throws IOException {
        for (var featureEntry : featureMap.entrySet()) {
            if (isSeparated(featureEntry.getValue())) {
                var fid = featureEntry.getKey();
                var supplier = featureStateSuppliers.get(fid);
                if (supplier == null) {
                    throw new IllegalStateException("Supplier for feature " + fid + " not found");
                }

                // Set the offset for this feature
                var feature = (SeparatedFeature) featureEntry.getValue();
                feature.setOffset(out.position());

                // Write separated data for each node
                for (int newOrdinal = 0; newOrdinal <= ordinalMapper.maxOrdinal(); newOrdinal++) {
                    int originalOrdinal = ordinalMapper.newToOld(newOrdinal);
                    if (originalOrdinal != OrdinalMapper.OMITTED) {
                        feature.writeSeparately(out, supplier.apply(originalOrdinal));
                    } else {
                        // write zeros for missing data as padding
                        for (int i = 0; i < feature.featureSize(); i++) {
                            out.writeByte(0);
                        }
                    }
                }
            }
        }
    }

    /**
     * Builder for {@link AbstractGraphIndexWriter}, with optional features.
     * <p>
     * Subclasses should implement `reallyBuild` to return the appropriate type.
     * <p>
     * K - the type of the writer to build
     * T - the type of the output stream
     */
    public abstract static class Builder<K extends AbstractGraphIndexWriter<T>, T extends IndexWriter> {
        final ImmutableGraphIndex graphIndex;
        final EnumMap<FeatureId, Feature> features;
        final T out;
        OrdinalMapper ordinalMapper;
        int version;

        public Builder(ImmutableGraphIndex graphIndex, T out) {
            this.graphIndex = graphIndex;
            this.out = out;
            this.features = new EnumMap<>(FeatureId.class);
            this.version = OnDiskGraphIndex.CURRENT_VERSION;
        }

        public Builder<K, T> withVersion(int version) {
            if (version > OnDiskGraphIndex.CURRENT_VERSION) {
                throw new IllegalArgumentException("Unsupported version: " + version);
            }

            this.version = version;
            return this;
        }

        public Builder<K, T> with(Feature feature) {
            features.put(feature.id(), feature);
            return this;
        }

        public Builder<K, T> withMapper(OrdinalMapper ordinalMapper) {
            this.ordinalMapper = ordinalMapper;
            return this;
        }

        public K build() throws IOException {
            if (version < 3 && (!features.containsKey(FeatureId.INLINE_VECTORS) || features.size() > 1)) {
                throw new IllegalArgumentException("Only INLINE_VECTORS is supported until version 3");
            }

            int dimension;
            if (features.containsKey(FeatureId.INLINE_VECTORS)) {
                dimension = ((InlineVectors) features.get(FeatureId.INLINE_VECTORS)).dimension();
            } else if (features.containsKey(FeatureId.NVQ_VECTORS)) {
                dimension = ((NVQ) features.get(FeatureId.NVQ_VECTORS)).dimension();
            } else if (features.containsKey(FeatureId.SEPARATED_VECTORS)) {
                dimension = ((SeparatedVectors) features.get(FeatureId.SEPARATED_VECTORS)).dimension();
            } else if (features.containsKey(FeatureId.SEPARATED_NVQ)) {
                dimension = ((SeparatedNVQ) features.get(FeatureId.SEPARATED_NVQ)).dimension();
            } else {
                throw new IllegalArgumentException("Inline or separated vector feature must be provided");
            }

            if (ordinalMapper == null) {
                ordinalMapper = new OrdinalMapper.MapMapper(sequentialRenumbering(graphIndex));
            }
            return reallyBuild(dimension);
        }

        protected abstract K reallyBuild(int dimension) throws IOException;

        public Builder<K, T> withMap(Map<Integer, Integer> oldToNewOrdinals) {
            return withMapper(new OrdinalMapper.MapMapper(oldToNewOrdinals));
        }

        public Feature getFeature(FeatureId featureId) {
            return features.get(featureId);
        }
    }
}<|MERGE_RESOLUTION|>--- conflicted
+++ resolved
@@ -17,7 +17,7 @@
 package io.github.jbellis.jvector.graph.disk;
 
 import io.github.jbellis.jvector.disk.IndexWriter;
-<<<<<<< HEAD
+import io.github.jbellis.jvector.graph.ImmutableGraphIndex;
 import io.github.jbellis.jvector.graph.GraphIndex;
 import io.github.jbellis.jvector.graph.OnHeapGraphIndex;
 import io.github.jbellis.jvector.graph.disk.feature.Feature;
@@ -29,15 +29,10 @@
 import io.github.jbellis.jvector.graph.disk.feature.SeparatedNVQ;
 import io.github.jbellis.jvector.graph.disk.feature.SeparatedVectors;
 
-=======
-import io.github.jbellis.jvector.graph.ImmutableGraphIndex;
-import io.github.jbellis.jvector.graph.disk.feature.*;
->>>>>>> ddabdb87
 import org.agrona.collections.Int2IntHashMap;
 
 import java.io.IOException;
 import java.util.EnumMap;
-import java.util.LinkedHashMap;
 import java.util.List;
 import java.util.Map;
 import java.util.Set;
@@ -195,11 +190,7 @@
         assert out.position() == startOffset + headerSize : String.format("%d != %d", out.position(), startOffset + headerSize);
     }
 
-<<<<<<< HEAD
-    void writeSparseLevels(Map<FeatureId, IntFunction<Feature.State>> featureStateSuppliers) throws IOException {
-=======
-    void writeSparseLevels(ImmutableGraphIndex.View view) throws IOException {
->>>>>>> ddabdb87
+    void writeSparseLevels(ImmutableGraphIndex.View view, Map<FeatureId, IntFunction<Feature.State>> featureStateSuppliers) throws IOException {
         // write sparse levels
         for (int level = 1; level <= graph.getMaxLevel(); level++) {
             int layerSize = graph.size(level);
