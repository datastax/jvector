/*
 * Copyright DataStax, Inc.
 *
 * Licensed under the Apache License, Version 2.0 (the "License");
 * you may not use this file except in compliance with the License.
 * You may obtain a copy of the License at
 *
 * http://www.apache.org/licenses/LICENSE-2.0
 *
 * Unless required by applicable law or agreed to in writing, software
 * distributed under the License is distributed on an "AS IS" BASIS,
 * WITHOUT WARRANTIES OR CONDITIONS OF ANY KIND, either express or implied.
 * See the License for the specific language governing permissions and
 * limitations under the License.
 */

package io.github.jbellis.jvector.graph;

import io.github.jbellis.jvector.annotations.VisibleForTesting;
import io.github.jbellis.jvector.disk.RandomAccessReader;
import io.github.jbellis.jvector.graph.GraphIndex.NodeAtLevel;
import io.github.jbellis.jvector.graph.SearchResult.NodeScore;
import io.github.jbellis.jvector.graph.similarity.BuildScoreProvider;
import io.github.jbellis.jvector.graph.similarity.ScoreFunction;
import io.github.jbellis.jvector.graph.similarity.SearchScoreProvider;
import io.github.jbellis.jvector.util.Bits;
import io.github.jbellis.jvector.util.ExceptionUtils;
import io.github.jbellis.jvector.util.ExplicitThreadLocal;
import io.github.jbellis.jvector.util.PhysicalCoreExecutor;
import io.github.jbellis.jvector.vector.VectorSimilarityFunction;
import io.github.jbellis.jvector.vector.types.VectorFloat;
import org.agrona.collections.IntArrayList;
import org.slf4j.Logger;
import org.slf4j.LoggerFactory;

import java.io.Closeable;
import java.io.IOException;
import java.io.UncheckedIOException;
import java.util.*;
import java.util.concurrent.ConcurrentHashMap;
import java.util.concurrent.ConcurrentSkipListSet;
import java.util.concurrent.ForkJoinPool;
import java.util.concurrent.ThreadLocalRandom;
import java.util.concurrent.atomic.AtomicInteger;
import java.util.stream.IntStream;

import static io.github.jbellis.jvector.util.DocIdSetIterator.NO_MORE_DOCS;
import static java.lang.Math.*;

/**
 * Builder for Concurrent GraphIndex. See {@link GraphIndex} for a high level overview, and the
 * comments to `addGraphNode` for details on the concurrent building approach.
 * <p>
 * GIB allocates scratch space and copies of the RandomAccessVectorValues for each thread
 * that calls `addGraphNode`.  These allocations are retained until the GIB itself is no longer referenced.
 * Under most conditions this is not something you need to worry about, but it does mean
 * that spawning a new Thread per call is not advisable.  This includes virtual threads.
 */
public class GraphIndexBuilder implements Closeable {
    private static final int BUILD_BATCH_SIZE = 50;

    private static final Logger logger = LoggerFactory.getLogger(GraphIndexBuilder.class);

    private final int beamWidth;
    private final ExplicitThreadLocal<NodeArray> naturalScratch;
    private final ExplicitThreadLocal<NodeArray> concurrentScratch;

    private final int dimension;
    private final float neighborOverflow;
    private final float alpha;
    private final boolean addHierarchy;

    @VisibleForTesting
    final OnHeapGraphIndex graph;

    private final ConcurrentSkipListSet<NodeAtLevel> insertionsInProgress = new ConcurrentSkipListSet<>();

    private final BuildScoreProvider scoreProvider;

    private final ForkJoinPool simdExecutor;
    private final ForkJoinPool parallelExecutor;

    private final ExplicitThreadLocal<GraphSearcher> searchers;

    private final Random rng;

    /**
     * Reads all the vectors from vector values, builds a graph connecting them by their dense
     * ordinals, using the given hyperparameter settings, and returns the resulting graph.
     *
     * @param vectorValues     the vectors whose relations are represented by the graph - must provide a
     *                         different view over those vectors than the one used to add via addGraphNode.
     * @param M                – the maximum number of connections a node can have
     * @param beamWidth        the size of the beam search to use when finding nearest neighbors.
     * @param neighborOverflow the ratio of extra neighbors to allow temporarily when inserting a
     *                         node. larger values will build more efficiently, but use more memory.
     * @param alpha            how aggressive pruning diverse neighbors should be.  Set alpha &gt; 1.0 to
     *                         allow longer edges.  If alpha = 1.0 then the equivalent of the lowest level of
     *                         an HNSW graph will be created, which is usually not what you want.
     * @param addHierarchy     whether we want to add an HNSW-style hierarchy on top of the Vamana index.
     */
    public GraphIndexBuilder(RandomAccessVectorValues vectorValues,
                             VectorSimilarityFunction similarityFunction,
                             int M,
                             int beamWidth,
                             float neighborOverflow,
                             float alpha,
                             boolean addHierarchy)
    {
        this(BuildScoreProvider.randomAccessScoreProvider(vectorValues, similarityFunction),
                vectorValues.dimension(),
                M,
                beamWidth,
                neighborOverflow,
                alpha,
                addHierarchy);
    }

    /**
     * Reads all the vectors from vector values, builds a graph connecting them by their dense
     * ordinals, using the given hyperparameter settings, and returns the resulting graph.
     * Default executor pools are used.
     *
     * @param scoreProvider    describes how to determine the similarities between vectors
     * @param M                the maximum number of connections a node can have
     * @param beamWidth        the size of the beam search to use when finding nearest neighbors.
     * @param neighborOverflow the ratio of extra neighbors to allow temporarily when inserting a
     *                         node. larger values will build more efficiently, but use more memory.
     * @param alpha            how aggressive pruning diverse neighbors should be.  Set alpha &gt; 1.0 to
     *                         allow longer edges.  If alpha = 1.0 then the equivalent of the lowest level of
     *                         an HNSW graph will be created, which is usually not what you want.
     * @param addHierarchy     whether we want to add an HNSW-style hierarchy on top of the Vamana index.
     */
    public GraphIndexBuilder(BuildScoreProvider scoreProvider,
                             int dimension,
                             int M,
                             int beamWidth,
                             float neighborOverflow,
                             float alpha,
                             boolean addHierarchy)
    {
        this(scoreProvider, dimension, M, beamWidth, neighborOverflow, alpha, addHierarchy, PhysicalCoreExecutor.pool(), ForkJoinPool.commonPool());
    }

    /**
     * Reads all the vectors from vector values, builds a graph connecting them by their dense
     * ordinals, using the given hyperparameter settings, and returns the resulting graph.
     *
     * @param scoreProvider    describes how to determine the similarities between vectors
     * @param M                the maximum number of connections a node can have
     * @param beamWidth        the size of the beam search to use when finding nearest neighbors.
     * @param neighborOverflow the ratio of extra neighbors to allow temporarily when inserting a
     *                         node. larger values will build more efficiently, but use more memory.
     * @param alpha            how aggressive pruning diverse neighbors should be.  Set alpha &gt; 1.0 to
     *                         allow longer edges.  If alpha = 1.0 then the equivalent of the lowest level of
     *                         an HNSW graph will be created, which is usually not what you want.
     * @param addHierarchy     whether we want to add an HNSW-style hierarchy on top of the Vamana index.
     * @param simdExecutor     ForkJoinPool instance for SIMD operations, best is to use a pool with the size of
     *                         the number of physical cores.
     * @param parallelExecutor ForkJoinPool instance for parallel stream operations
     */
    public GraphIndexBuilder(BuildScoreProvider scoreProvider,
                             int dimension,
                             int M,
                             int beamWidth,
                             float neighborOverflow,
                             float alpha,
                             boolean addHierarchy,
<<<<<<< HEAD
                             ForkJoinPool simdExecutor,
                             ForkJoinPool parallelExecutor)
    {
        this(scoreProvider, dimension, List.of(M), beamWidth, neighborOverflow, alpha, addHierarchy, simdExecutor, parallelExecutor);
    }

    /**
     * Reads all the vectors from vector values, builds a graph connecting them by their dense
     * ordinals, using the given hyperparameter settings, and returns the resulting graph.
     * Default executor pools are used.
     *
     * @param scoreProvider    describes how to determine the similarities between vectors
     * @param maxDegrees       the maximum number of connections a node can have in each layer; if fewer entries
     *      *                  are specified than the number of layers, the last entry is used for all remaining layers.
     * @param beamWidth        the size of the beam search to use when finding nearest neighbors.
     * @param neighborOverflow the ratio of extra neighbors to allow temporarily when inserting a
     *                         node. larger values will build more efficiently, but use more memory.
     * @param alpha            how aggressive pruning diverse neighbors should be.  Set alpha &gt; 1.0 to
     *                         allow longer edges.  If alpha = 1.0 then the equivalent of the lowest level of
     *                         an HNSW graph will be created, which is usually not what you want.
     * @param addHierarchy     whether we want to add an HNSW-style hierarchy on top of the Vamana index.
     */
    public GraphIndexBuilder(BuildScoreProvider scoreProvider,
                             int dimension,
                             List<Integer> maxDegrees,
                             int beamWidth,
                             float neighborOverflow,
                             float alpha,
                             boolean addHierarchy)
    {
        this(scoreProvider, dimension, maxDegrees, beamWidth, neighborOverflow, alpha, addHierarchy, PhysicalCoreExecutor.pool(), ForkJoinPool.commonPool());
    }

    /**
     * Reads all the vectors from vector values, builds a graph connecting them by their dense
     * ordinals, using the given hyperparameter settings, and returns the resulting graph.
     *
     * @param scoreProvider    describes how to determine the similarities between vectors
     * @param maxDegrees       the maximum number of connections a node can have in each layer; if fewer entries
     *                         are specified than the number of layers, the last entry is used for all remaining layers.
     * @param beamWidth        the size of the beam search to use when finding nearest neighbors.
     * @param neighborOverflow the ratio of extra neighbors to allow temporarily when inserting a
     *                         node. larger values will build more efficiently, but use more memory.
     * @param alpha            how aggressive pruning diverse neighbors should be.  Set alpha &gt; 1.0 to
     *                         allow longer edges.  If alpha = 1.0 then the equivalent of the lowest level of
     *                         an HNSW graph will be created, which is usually not what you want.
     * @param addHierarchy     whether we want to add an HNSW-style hierarchy on top of the Vamana index.
     * @param simdExecutor     ForkJoinPool instance for SIMD operations, best is to use a pool with the size of
     *                         the number of physical cores.
     * @param parallelExecutor ForkJoinPool instance for parallel stream operations
     */
    public GraphIndexBuilder(BuildScoreProvider scoreProvider,
                             int dimension,
                             List<Integer> maxDegrees,
                             int beamWidth,
                             float neighborOverflow,
                             float alpha,
                             boolean addHierarchy,
                             ForkJoinPool simdExecutor,
                             ForkJoinPool parallelExecutor)
    {
=======
                             ForkJoinPool simdExecutor,
                             ForkJoinPool parallelExecutor)
    {
        this(scoreProvider, dimension, List.of(M), beamWidth, neighborOverflow, alpha, addHierarchy, simdExecutor, parallelExecutor);
    }

    /**
     * Reads all the vectors from vector values, builds a graph connecting them by their dense
     * ordinals, using the given hyperparameter settings, and returns the resulting graph.
     * Default executor pools are used.
     *
     * @param scoreProvider    describes how to determine the similarities between vectors
     * @param maxDegrees       the maximum number of connections a node can have in each layer; if fewer entries
     *      *                  are specified than the number of layers, the last entry is used for all remaining layers.
     * @param beamWidth        the size of the beam search to use when finding nearest neighbors.
     * @param neighborOverflow the ratio of extra neighbors to allow temporarily when inserting a
     *                         node. larger values will build more efficiently, but use more memory.
     * @param alpha            how aggressive pruning diverse neighbors should be.  Set alpha &gt; 1.0 to
     *                         allow longer edges.  If alpha = 1.0 then the equivalent of the lowest level of
     *                         an HNSW graph will be created, which is usually not what you want.
     * @param addHierarchy     whether we want to add an HNSW-style hierarchy on top of the Vamana index.
     */
    public GraphIndexBuilder(BuildScoreProvider scoreProvider,
                             int dimension,
                             List<Integer> maxDegrees,
                             int beamWidth,
                             float neighborOverflow,
                             float alpha,
                             boolean addHierarchy)
    {
        this(scoreProvider, dimension, maxDegrees, beamWidth, neighborOverflow, alpha, addHierarchy, PhysicalCoreExecutor.pool(), ForkJoinPool.commonPool());
    }

    /**
     * Reads all the vectors from vector values, builds a graph connecting them by their dense
     * ordinals, using the given hyperparameter settings, and returns the resulting graph.
     *
     * @param scoreProvider    describes how to determine the similarities between vectors
     * @param maxDegrees       the maximum number of connections a node can have in each layer; if fewer entries
     *                         are specified than the number of layers, the last entry is used for all remaining layers.
     * @param beamWidth        the size of the beam search to use when finding nearest neighbors.
     * @param neighborOverflow the ratio of extra neighbors to allow temporarily when inserting a
     *                         node. larger values will build more efficiently, but use more memory.
     * @param alpha            how aggressive pruning diverse neighbors should be.  Set alpha &gt; 1.0 to
     *                         allow longer edges.  If alpha = 1.0 then the equivalent of the lowest level of
     *                         an HNSW graph will be created, which is usually not what you want.
     * @param addHierarchy     whether we want to add an HNSW-style hierarchy on top of the Vamana index.
     * @param simdExecutor     ForkJoinPool instance for SIMD operations, best is to use a pool with the size of
     *                         the number of physical cores.
     * @param parallelExecutor ForkJoinPool instance for parallel stream operations
     */
    public GraphIndexBuilder(BuildScoreProvider scoreProvider,
                             int dimension,
                             List<Integer> maxDegrees,
                             int beamWidth,
                             float neighborOverflow,
                             float alpha,
                             boolean addHierarchy,
                             ForkJoinPool simdExecutor,
                             ForkJoinPool parallelExecutor)
    {
>>>>>>> 86ffba69
        if (maxDegrees.stream().anyMatch(i -> i <= 0)) {
            throw new IllegalArgumentException("layer degrees must be positive");
        }
        if (maxDegrees.size() > 1 && !addHierarchy) {
            throw new IllegalArgumentException("Cannot specify multiple max degrees with addHierarchy=False");
        }
        if (beamWidth <= 0) {
            throw new IllegalArgumentException("beamWidth must be positive");
        }
        if (neighborOverflow < 1.0f) {
            throw new IllegalArgumentException("neighborOverflow must be >= 1.0");
        }
        if (alpha <= 0) {
            throw new IllegalArgumentException("alpha must be positive");
        }

        this.scoreProvider = scoreProvider;
        this.dimension = dimension;
        this.neighborOverflow = neighborOverflow;
        this.alpha = alpha;
        this.addHierarchy = addHierarchy;
        this.beamWidth = beamWidth;
        this.simdExecutor = simdExecutor;
        this.parallelExecutor = parallelExecutor;

        this.graph = new OnHeapGraphIndex(maxDegrees, neighborOverflow, scoreProvider, alpha, BUILD_BATCH_SIZE);
        this.searchers = ExplicitThreadLocal.withInitial(() -> {
            var gs = new GraphSearcher(graph);
            gs.usePruning(false);
            return gs;
        });

        // in scratch we store candidates in reverse order: worse candidates are first
        this.naturalScratch = ExplicitThreadLocal.withInitial(() -> new NodeArray(max(beamWidth, graph.maxDegree() + 1)));
        this.concurrentScratch = ExplicitThreadLocal.withInitial(() -> new NodeArray(max(beamWidth, graph.maxDegree() + 1)));

        this.rng = new Random(0);
    }

    // used by Cassandra when it fine-tunes the PQ codebook
    public static GraphIndexBuilder rescore(GraphIndexBuilder other, BuildScoreProvider newProvider) {
        var newBuilder = new GraphIndexBuilder(newProvider,
                other.dimension,
                other.graph.maxDegrees,
                other.beamWidth,
                other.neighborOverflow,
                other.alpha,
                other.addHierarchy,
                other.simdExecutor,
                other.parallelExecutor);

        // Copy each node and its neighbors from the old graph to the new one
<<<<<<< HEAD
        other.parallelExecutor.submit(() -> {
            IntStream.range(0, other.graph.getIdUpperBound()).parallel().forEach(i -> {
                // Find the highest layer this node exists in
                int maxLayer = -1;
                for (int lvl = 0; lvl < other.graph.layers.size(); lvl++) {
                    if (other.graph.getNeighbors(lvl, i) == null) {
                        break;
                    }
                    maxLayer = lvl;
                }
                if (maxLayer < 0) {
                    return;
                }

                // Loop over 0..maxLayer, re-score neighbors for each layer
                var sf = newProvider.searchProviderFor(i).scoreFunction();
                for (int lvl = 0; lvl <= maxLayer; lvl++) {
                    var oldNeighbors = other.graph.getNeighbors(lvl, i);
                    // Copy edges, compute new scores
                    var newNeighbors = new NodeArray(oldNeighbors.size());
                    for (var it = oldNeighbors.iterator(); it.hasNext();) {
                        int neighbor = it.nextInt();
                        // since we're using a different score provider, use insertSorted instead of addInOrder
                        newNeighbors.insertSorted(neighbor, sf.similarityTo(neighbor));
                    }
                    newBuilder.graph.addNode(lvl, i, newNeighbors);
                }
            });
        }).join();
=======
        IntStream.range(0, other.graph.getIdUpperBound()).parallel().forEach(i -> {
            // Find the highest layer this node exists in
            int maxLayer = -1;
            for (int lvl = 0; lvl < other.graph.layers.size(); lvl++) {
                if (other.graph.getNeighbors(lvl, i) == null) {
                    break;
                }
                maxLayer = lvl;
            }
            if (maxLayer < 0) {
                return;
            }

            // Loop over 0..maxLayer, re-score neighbors for each layer
            var sf = newProvider.searchProviderFor(i).scoreFunction();
            for (int lvl = 0; lvl <= maxLayer; lvl++) {
                var oldNeighbors = other.graph.getNeighbors(lvl, i);
                // Copy edges, compute new scores
                var newNeighbors = new NodeArray(oldNeighbors.size());
                for (var it = oldNeighbors.iterator(); it.hasNext();) {
                    int neighbor = it.nextInt();
                    // since we're using a different score provider, use insertSorted instead of addInOrder
                    newNeighbors.insertSorted(neighbor, sf.similarityTo(neighbor));
                }
                newBuilder.graph.addNode(lvl, i, newNeighbors);
            }
        });
>>>>>>> 86ffba69

        // Set the entry node
        newBuilder.graph.updateEntryNode(other.graph.entry());

        return newBuilder;
    }

    public OnHeapGraphIndex build(RandomAccessVectorValues ravv) {
        var vv = ravv.threadLocalSupplier();
        int size = ravv.size();

        simdExecutor.submit(() -> {
            IntStream.range(0, size).parallel().forEach(node -> {
                addGraphNode(node, vv.get().getVector(node));
            });
        }).join();

        cleanup();
        return graph;
    }

    /**
     * Cleanup the graph by completing removal of marked-for-delete nodes, trimming
     * neighbor sets to the advertised degree, and updating the entry node.
     * <p>
     * Uses default threadpool to process nodes in parallel.  There is currently no way to restrict this to a single thread.
     * <p>
     * Must be called before writing to disk.
     * <p>
     * May be called multiple times, but should not be called during concurrent modifications to the graph.
     */
    public void cleanup() {
        if (graph.size(0) == 0) {
            return;
        }
        graph.validateEntryNode(); // sanity check before we start

        // purge deleted nodes.
        // backlinks can cause neighbors to soft-overflow, so do this before neighbors cleanup
        removeDeletedNodes();

        if (graph.size(0) == 0) {
            // After removing all the deleted nodes, we might end up with an empty graph.
            // The calls below expect a valid entry node, but we do not have one right now.
            return;
        }

        // improve connections on everything in L1
        if (graph.getMaxLevel() > 0) {
            parallelExecutor.submit(() -> {
                graph.nodeStream(1).parallel().forEach(this::improveConnections);
            }).join();
        }

        // clean up overflowed neighbor lists
        parallelExecutor.submit(() -> {
            IntStream.range(0, graph.getIdUpperBound()).parallel().forEach(id -> {
                for (int layer = 0; layer < graph.layers.size(); layer++) {
                    graph.layers.get(layer).enforceDegree(id);
                }
            });
        }).join();
    }

    private void improveConnections(int node) {
        var ssp = scoreProvider.searchProviderFor(node);
        var bits = new ExcludingBits(node);
        try (var gs = searchers.get()) {
            gs.initializeInternal(ssp, graph.entry(), bits);
<<<<<<< HEAD
            var acceptedBits = Bits.intersectionOf(bits, gs.getView().liveNodes());

            // Move downward from entry.level to 0
            for (int lvl = graph.entry().level; lvl >= 0; lvl--) {
                // This additional call seems redundant given that we have already initialized an ssp above.
                // However, there is a subtle interplay between the ssp of the search and the ssp used in insertDiverse.
                // Do not remove this line.
                ssp = scoreProvider.searchProviderFor(node);

                if (graph.layers.get(lvl).get(node) != null) {
                    gs.searchOneLayer(ssp, beamWidth, 0.0f, lvl, acceptedBits);

=======

            // Move downward from entry.level to 1
            for (int lvl = graph.entry().level; lvl >= 0; lvl--) {
                gs.searchOneLayer(ssp, 1, 0.0f, lvl, Bits.intersectionOf(bits, gs.getView().liveNodes()));
                if (graph.layers.get(lvl).get(node) != null) {
>>>>>>> 86ffba69
                    var candidates = new NodeArray(gs.approximateResults.size());
                    gs.approximateResults.foreach(candidates::insertSorted);
                    var newNeighbors = graph.layers.get(lvl).insertDiverse(node, candidates);
                    graph.layers.get(lvl).backlink(newNeighbors, node, neighborOverflow);
<<<<<<< HEAD
                } else {
                    gs.searchOneLayer(ssp, 1, 0.0f, lvl, acceptedBits);
=======
>>>>>>> 86ffba69
                }
                gs.setEntryPointsFromPreviousLayer();
            }
        } catch (IOException e) {
            throw new UncheckedIOException(e);
        }
    }

    public OnHeapGraphIndex getGraph() {
        return graph;
    }

    /**
     * Number of inserts in progress, across all threads.  Useful as a sanity check
     * when calling non-threadsafe methods like cleanup().  (Do not use it to try to
     * _prevent_ races, only to detect them.)
     */
    public int insertsInProgress() {
        return insertionsInProgress.size();
    }

    @Deprecated
    public long addGraphNode(int node, RandomAccessVectorValues ravv) {
        return addGraphNode(node, ravv.getVector(node));
    }

    /**
     * Assigns a hierarchy level to a node at random. It follows the HNSW sampling strategy.
     * @return The assigned level
     */
    private int getRandomGraphLevel() {
        double ml;
        double randDouble;
        if (addHierarchy) {
            ml = graph.getDegree(0) == 1 ? 1 : 1 / log(1.0 * graph.getDegree(0));
            do {
                randDouble = this.rng.nextDouble();  // avoid 0 value, as log(0) is undefined
            } while (randDouble == 0.0);
        } else {
            ml = 0;
            randDouble = 0;
        }
        return ((int) (-log(randDouble) * ml));
    }

    /**
     * Inserts a node with the given vector value to the graph.
     *
     * <p>To allow correctness under concurrency, we track in-progress updates in a
     * ConcurrentSkipListSet. After adding ourselves, we take a snapshot of this set, and consider all
     * other in-progress updates as neighbor candidates.
     *
     * @param node the node ID to add
     * @return an estimate of the number of extra bytes used by the graph after adding the given node
     */
    public long addGraphNode(int node, VectorFloat<?> vector) {
        var nodeLevel = new NodeAtLevel(getRandomGraphLevel(), node);
        // do this before adding to in-progress, so a concurrent writer checking
        // the in-progress set doesn't have to worry about uninitialized neighbor sets
        graph.addNode(nodeLevel);

        insertionsInProgress.add(nodeLevel);
        var inProgressBefore = insertionsInProgress.clone();
        try (var gs = searchers.get()) {
            gs.setView(graph.getView()); // new snapshot
            var naturalScratchPooled = naturalScratch.get();
            var concurrentScratchPooled = concurrentScratch.get();

            var bits = new ExcludingBits(nodeLevel.node);
            var ssp = scoreProvider.searchProviderFor(vector);
            var entry = graph.entry();
            SearchResult result;
            if (entry == null) {
<<<<<<< HEAD
                result = new SearchResult(new NodeScore[] {}, 0, 0, 0);
=======
                result = new SearchResult(new NodeScore[] {}, 0, 0, 0, 0, 0);
>>>>>>> 86ffba69
            } else {
                gs.initializeInternal(ssp, entry, bits);

                // Move downward from entry.level to 1
                for (int lvl = entry.level; lvl > 0; lvl--) {
                    if (lvl > nodeLevel.level) {
                        gs.searchOneLayer(ssp, 1, 0.0f, lvl, gs.getView().liveNodes());
                    } else {
                        gs.searchOneLayer(ssp, beamWidth, 0.0f, lvl, gs.getView().liveNodes());
                        NodeScore[] neighbors = new NodeScore[gs.approximateResults.size()];
                        AtomicInteger index = new AtomicInteger();
                        // TODO extract an interface that lets us avoid the copy here and in toScratchCandidates
                        gs.approximateResults.foreach((neighbor, score) -> {
                            neighbors[index.getAndIncrement()] = new NodeScore(neighbor, score);
                        });
                        Arrays.sort(neighbors);
                        updateNeighborsOneLayer(lvl, nodeLevel.node, neighbors, naturalScratchPooled, inProgressBefore, concurrentScratchPooled, ssp);
                    }
                    gs.setEntryPointsFromPreviousLayer();
                }

                // Now do the main search at layer 0
<<<<<<< HEAD
                result = gs.resume(0, beamWidth, beamWidth, 0.0f, 0.0f);
=======
                result = gs.resume(beamWidth, beamWidth, 0.0f, 0.0f);
>>>>>>> 86ffba69
            }

            updateNeighborsOneLayer(0, nodeLevel.node, result.getNodes(), naturalScratchPooled, inProgressBefore, concurrentScratchPooled, ssp);

            graph.markComplete(nodeLevel);
        } catch (Exception e) {
            throw new RuntimeException(e);
        } finally {
            insertionsInProgress.remove(nodeLevel);
        }

        return IntStream.range(0, nodeLevel.level).mapToLong(graph::ramBytesUsedOneNode).sum();
    }

    private void updateNeighborsOneLayer(int layer, int node, NodeScore[] neighbors, NodeArray naturalScratchPooled, ConcurrentSkipListSet<NodeAtLevel> inProgressBefore, NodeArray concurrentScratchPooled, SearchScoreProvider ssp) {
        // Update neighbors with these candidates.
        // The DiskANN paper calls for using the entire set of visited nodes along the search path as
        // potential candidates, but in practice we observe neighbor lists being completely filled using
        // just the topK results.  (Since the Robust Prune algorithm prioritizes closer neighbors,
        // this means that considering additional nodes from the search path, that are by definition
        // farther away than the ones in the topK, would not change the result.)
        var natural = toScratchCandidates(neighbors, naturalScratchPooled);
        var concurrent = getConcurrentCandidates(layer, node, inProgressBefore, concurrentScratchPooled, ssp.scoreFunction());
        updateNeighbors(layer, node, natural, concurrent);
    }

    @VisibleForTesting
    public void setEntryPoint(int level, int node) {
        graph.updateEntryNode(new NodeAtLevel(level, node));
    }

    public void markNodeDeleted(int node) {
        graph.markDeleted(node);
    }

    /**
     * Remove nodes marked for deletion from the graph, and update neighbor lists
     * to maintain connectivity.  Not threadsafe with respect to other modifications;
     * the `synchronized` flag only prevents concurrent calls to this method.
     *
     * @return approximate size of memory no longer used
     */
    public synchronized long removeDeletedNodes() {
        // Take a snapshot of the nodes to delete
        var toDelete = graph.getDeletedNodes().copy();
        var nRemoved = toDelete.cardinality();
        if (nRemoved == 0) {
            return 0;
        }
        // make a list of remaining live nodes 
        var liveNodes = new IntArrayList();
        for (int i = 0; i < graph.getIdUpperBound(); i++) {
            if (graph.containsNode(i) && !toDelete.get(i)) {
                liveNodes.add(i);
            }
        }

        for (int currentLevel = 0; currentLevel < graph.layers.size(); currentLevel++) {
            final int level = currentLevel;  // Create effectively final copy for lambda
            // Compute new edges to insert.  If node j is deleted, we add edges (i, k)
            // whenever (i, j) and (j, k) are directed edges in the current graph.  This
            // strategy is proposed in "FreshDiskANN: A Fast and Accurate Graph-Based
            // ANN Index for Streaming Similarity Search" section 4.2.
            var newEdges = new ConcurrentHashMap<Integer, Set<Integer>>(); // new edges for key k are values v
            parallelExecutor.submit(() -> {
                IntStream.range(0, graph.getIdUpperBound()).parallel().forEach(i -> {
                    var neighbors = graph.getNeighbors(level, i);
                    if (neighbors == null || toDelete.get(i)) {
                        return;
                    }
                    for (var it = neighbors.iterator(); it.hasNext(); ) {
                        var j = it.nextInt();
                        if (toDelete.get(j)) {
                            var newEdgesForI = newEdges.computeIfAbsent(i, __ -> ConcurrentHashMap.newKeySet());
                            for (var jt = graph.getNeighbors(level, j).iterator(); jt.hasNext(); ) {
                                int k = jt.nextInt();
                                if (i != k && !toDelete.get(k)) {
                                    newEdgesForI.add(k);
                                }
                            }
                        }
                    }
                });
            }).join();

            // Remove deleted nodes from neighbors lists;
            // Score the new edges, and connect the most diverse ones as neighbors
            simdExecutor.submit(() -> {
                newEdges.entrySet().stream().parallel().forEach(e -> {
                    // turn the new edges into a NodeArray
                    int node = e.getKey();
                    // each deleted node has ALL of its neighbors added as candidates, so using approximate
                    // scoring and then re-scoring only the best options later makes sense here
                    var sf = scoreProvider.searchProviderFor(node).scoreFunction();
                    var candidates = new NodeArray(graph.getDegree(level));
                    for (var k : e.getValue()) {
                        candidates.insertSorted(k, sf.similarityTo(k));
                    }

                    // it's unlikely, but possible, that all the potential replacement edges were to nodes that have also
                    // been deleted.  if that happens, keep the graph connected by adding random edges.
                    // (this is overly conservative -- really what we care about is that the end result of
                    // replaceDeletedNeighbors not be empty -- but we want to avoid having the node temporarily
                    // neighborless while concurrent searches run.  empirically, this only results in a little extra work.)
                    if (candidates.size() == 0) {
                        var R = ThreadLocalRandom.current();
                        // doing actual sampling-without-replacement is expensive so we'll loop a fixed number of times instead
                        for (int i = 0; i < 2 * graph.getDegree(level); i++) {
                            int randomNode = liveNodes.get(R.nextInt(liveNodes.size()));
                            if (randomNode != node && !candidates.contains(randomNode) && graph.layers.get(level).contains(randomNode)) {
                                float score = sf.similarityTo(randomNode);
                                candidates.insertSorted(randomNode, score);
                            }
                            if (candidates.size() == graph.getDegree(level)) {
                                break;
                            }
                        }
                    }

                    // remove edges to deleted nodes and add the new connections, maintaining diversity
                    graph.layers.get(level).replaceDeletedNeighbors(node, toDelete, candidates);
                });
            }).join();
        }

        // Generally we want to keep entryPoint update and node removal distinct, because both can be expensive,
        // but if the entry point was deleted then we have no choice
        if (toDelete.get(graph.entry().node)) {
            // pick a random node at the top layer
            int newLevel = graph.getMaxLevel();
            int newEntry = -1;
            outer:
            while (newLevel >= 0) {
                for (var it = graph.getNodes(newLevel); it.hasNext(); ){
                    int i = it.nextInt();
                    if (!toDelete.get(i)) {
                        newEntry = i;
                        break outer;
                    }
                }
                newLevel--;
            }

            graph.updateEntryNode(newEntry >= 0 ? new NodeAtLevel(newLevel, newEntry) : null);
        }

        long memorySize = 0;

        // Remove the deleted nodes from the graph
        assert toDelete.cardinality() == nRemoved : "cardinality changed";
        int nodeLayers = 0;
        for (int i = toDelete.nextSetBit(0); i != NO_MORE_DOCS; i = toDelete.nextSetBit(i + 1)) {
<<<<<<< HEAD
            int nDeletions = graph.removeNode(i);
            for (var iLayer = 0; iLayer < nDeletions; iLayer++) {
                memorySize += graph.ramBytesUsedOneNode(iLayer);
            }
        }
        return memorySize;
=======
            nodeLayers += graph.removeNode(i);
        }
        // TODO this is not correct since different layers can use more or less ram due to different degrees
        return nodeLayers * graph.ramBytesUsedOneNode(0);
>>>>>>> 86ffba69
    }

    private void updateNeighbors(int layer, int nodeId, NodeArray natural, NodeArray concurrent) {
        // if either natural or concurrent is empty, skip the merge
        NodeArray toMerge;
        if (concurrent.size() == 0) {
            toMerge = natural;
        } else if (natural.size() == 0) {
            toMerge = concurrent;
        } else {
            toMerge = NodeArray.merge(natural, concurrent);
        }
        // toMerge may be approximate-scored, but insertDiverse will compute exact scores for the diverse ones
        var neighbors = graph.layers.get(layer).insertDiverse(nodeId, toMerge);
        graph.layers.get(layer).backlink(neighbors, nodeId, neighborOverflow);
    }

    private static NodeArray toScratchCandidates(NodeScore[] candidates, NodeArray scratch) {
        scratch.clear();
        for (var candidate : candidates) {
            scratch.addInOrder(candidate.node, candidate.score);
        }
        return scratch;
    }

    private NodeArray getConcurrentCandidates(int layer,
                                              int newNode,
                                              Set<NodeAtLevel> inProgress,
                                              NodeArray scratch,
                                              ScoreFunction scoreFunction)
    {
        scratch.clear();
        for (NodeAtLevel n : inProgress) {
            if (n.node == newNode || n.level < layer) {
                continue;
            }
            scratch.insertSorted(n.node, scoreFunction.similarityTo(n.node));
        }
        return scratch;
    }

    @Override
    public void close() throws IOException {
        try {
            searchers.close();
        } catch (Exception e) {
            ExceptionUtils.throwIoException(e);
        }
    }

    private static class ExcludingBits implements Bits {
        private final int excluded;
<<<<<<< HEAD

        public ExcludingBits(int excluded) {
            this.excluded = excluded;
        }

        @Override
        public boolean get(int index) {
            return index != excluded;
        }
    }

    public void load(RandomAccessReader in) throws IOException {
        if (graph.size(0) != 0) {
            throw new IllegalStateException("Cannot load into a non-empty graph");
        }

        int maybeMagic = in.readInt();
        int version; // This is not used in V4 but may be useful in the future, putting it as a placeholder.
        if (maybeMagic != OnHeapGraphIndex.MAGIC) {
            // JVector 3 format, no magic or version, starts straight off with the number of nodes
            version = 3;
            int size = maybeMagic;
            loadV3(in, size);
        } else {
            version = in.readInt();
            loadV4(in);
        }
    }

    private void loadV4(RandomAccessReader in) throws IOException {
        if (graph.size(0) != 0) {
            throw new IllegalStateException("Cannot load into a non-empty graph");
        }
=======
>>>>>>> 86ffba69

        int layerCount = in.readInt();
        int entryNode = in.readInt();
        var layerDegrees = new ArrayList<Integer>(layerCount);

        Map<Integer, Integer> nodeLevelMap = new HashMap<>();

        // Read layer info
        for (int level = 0; level < layerCount; level++) {
            int layerSize = in.readInt();
            layerDegrees.add(in.readInt());
            for (int i = 0; i < layerSize; i++) {
                int nodeId = in.readInt();
                int nNeighbors = in.readInt();
                var sf = scoreProvider.searchProviderFor(nodeId).exactScoreFunction();
                var ca = new NodeArray(nNeighbors);
                for (int j = 0; j < nNeighbors; j++) {
                    int neighbor = in.readInt();
                    ca.addInOrder(neighbor, sf.similarityTo(neighbor));
                }
                graph.addNode(level, nodeId, ca);
                nodeLevelMap.put(nodeId, level);
            }
        }

        for (var k : nodeLevelMap.keySet()) {
            NodeAtLevel nal = new NodeAtLevel(nodeLevelMap.get(k), k);
            graph.markComplete(nal);
        }

        graph.setDegrees(layerDegrees);
        graph.updateEntryNode(new NodeAtLevel(graph.getMaxLevel(), entryNode));
    }

<<<<<<< HEAD

    private void loadV3(RandomAccessReader in, int size) throws IOException {
=======
    public void load(RandomAccessReader in) throws IOException {
        if (graph.size(0) != 0) {
            throw new IllegalStateException("Cannot load into a non-empty graph");
        }

        int layerCount = in.readInt();
        int entryNode = in.readInt();
        var layerDegrees = new ArrayList<Integer>(layerCount);

        // Read layer info
        for (int level = 0; level < layerCount; level++) {
            int layerSize = in.readInt();
            layerDegrees.add(in.readInt());
            for (int i = 0; i < layerSize; i++) {
                int nodeId = in.readInt();
                int nNeighbors = in.readInt();
                var sf = scoreProvider.searchProviderFor(nodeId).exactScoreFunction();
                var ca = new NodeArray(nNeighbors);
                for (int j = 0; j < nNeighbors; j++) {
                    int neighbor = in.readInt();
                    ca.addInOrder(neighbor, sf.similarityTo(neighbor));
                }
                graph.addNode(level, nodeId, ca);
            }
        }

        graph.setDegrees(layerDegrees);
        graph.updateEntryNode(new NodeAtLevel(graph.getMaxLevel(), entryNode));
    }

    public void loadV3(RandomAccessReader in) throws IOException {
>>>>>>> 86ffba69
        if (graph.size() != 0) {
            throw new IllegalStateException("Cannot load into a non-empty graph");
        }

        int entryNode = in.readInt();
        int maxDegree = in.readInt();

        for (int i = 0; i < size; i++) {
            int nodeId = in.readInt();
            int nNeighbors = in.readInt();
            var sf = scoreProvider.searchProviderFor(nodeId).exactScoreFunction();
            var ca = new NodeArray(nNeighbors);
            for (int j = 0; j < nNeighbors; j++) {
                int neighbor = in.readInt();
                ca.addInOrder(neighbor, sf.similarityTo(neighbor));
            }
            graph.addNode(0, nodeId, ca);
<<<<<<< HEAD
            graph.markComplete(new NodeAtLevel(0, nodeId));
=======
>>>>>>> 86ffba69
        }

        graph.updateEntryNode(new NodeAtLevel(0, entryNode));
        graph.setDegrees(List.of(maxDegree));
    }
}<|MERGE_RESOLUTION|>--- conflicted
+++ resolved
@@ -166,7 +166,6 @@
                              float neighborOverflow,
                              float alpha,
                              boolean addHierarchy,
-<<<<<<< HEAD
                              ForkJoinPool simdExecutor,
                              ForkJoinPool parallelExecutor)
     {
@@ -228,69 +227,6 @@
                              ForkJoinPool simdExecutor,
                              ForkJoinPool parallelExecutor)
     {
-=======
-                             ForkJoinPool simdExecutor,
-                             ForkJoinPool parallelExecutor)
-    {
-        this(scoreProvider, dimension, List.of(M), beamWidth, neighborOverflow, alpha, addHierarchy, simdExecutor, parallelExecutor);
-    }
-
-    /**
-     * Reads all the vectors from vector values, builds a graph connecting them by their dense
-     * ordinals, using the given hyperparameter settings, and returns the resulting graph.
-     * Default executor pools are used.
-     *
-     * @param scoreProvider    describes how to determine the similarities between vectors
-     * @param maxDegrees       the maximum number of connections a node can have in each layer; if fewer entries
-     *      *                  are specified than the number of layers, the last entry is used for all remaining layers.
-     * @param beamWidth        the size of the beam search to use when finding nearest neighbors.
-     * @param neighborOverflow the ratio of extra neighbors to allow temporarily when inserting a
-     *                         node. larger values will build more efficiently, but use more memory.
-     * @param alpha            how aggressive pruning diverse neighbors should be.  Set alpha &gt; 1.0 to
-     *                         allow longer edges.  If alpha = 1.0 then the equivalent of the lowest level of
-     *                         an HNSW graph will be created, which is usually not what you want.
-     * @param addHierarchy     whether we want to add an HNSW-style hierarchy on top of the Vamana index.
-     */
-    public GraphIndexBuilder(BuildScoreProvider scoreProvider,
-                             int dimension,
-                             List<Integer> maxDegrees,
-                             int beamWidth,
-                             float neighborOverflow,
-                             float alpha,
-                             boolean addHierarchy)
-    {
-        this(scoreProvider, dimension, maxDegrees, beamWidth, neighborOverflow, alpha, addHierarchy, PhysicalCoreExecutor.pool(), ForkJoinPool.commonPool());
-    }
-
-    /**
-     * Reads all the vectors from vector values, builds a graph connecting them by their dense
-     * ordinals, using the given hyperparameter settings, and returns the resulting graph.
-     *
-     * @param scoreProvider    describes how to determine the similarities between vectors
-     * @param maxDegrees       the maximum number of connections a node can have in each layer; if fewer entries
-     *                         are specified than the number of layers, the last entry is used for all remaining layers.
-     * @param beamWidth        the size of the beam search to use when finding nearest neighbors.
-     * @param neighborOverflow the ratio of extra neighbors to allow temporarily when inserting a
-     *                         node. larger values will build more efficiently, but use more memory.
-     * @param alpha            how aggressive pruning diverse neighbors should be.  Set alpha &gt; 1.0 to
-     *                         allow longer edges.  If alpha = 1.0 then the equivalent of the lowest level of
-     *                         an HNSW graph will be created, which is usually not what you want.
-     * @param addHierarchy     whether we want to add an HNSW-style hierarchy on top of the Vamana index.
-     * @param simdExecutor     ForkJoinPool instance for SIMD operations, best is to use a pool with the size of
-     *                         the number of physical cores.
-     * @param parallelExecutor ForkJoinPool instance for parallel stream operations
-     */
-    public GraphIndexBuilder(BuildScoreProvider scoreProvider,
-                             int dimension,
-                             List<Integer> maxDegrees,
-                             int beamWidth,
-                             float neighborOverflow,
-                             float alpha,
-                             boolean addHierarchy,
-                             ForkJoinPool simdExecutor,
-                             ForkJoinPool parallelExecutor)
-    {
->>>>>>> 86ffba69
         if (maxDegrees.stream().anyMatch(i -> i <= 0)) {
             throw new IllegalArgumentException("layer degrees must be positive");
         }
@@ -343,7 +279,6 @@
                 other.parallelExecutor);
 
         // Copy each node and its neighbors from the old graph to the new one
-<<<<<<< HEAD
         other.parallelExecutor.submit(() -> {
             IntStream.range(0, other.graph.getIdUpperBound()).parallel().forEach(i -> {
                 // Find the highest layer this node exists in
@@ -373,35 +308,6 @@
                 }
             });
         }).join();
-=======
-        IntStream.range(0, other.graph.getIdUpperBound()).parallel().forEach(i -> {
-            // Find the highest layer this node exists in
-            int maxLayer = -1;
-            for (int lvl = 0; lvl < other.graph.layers.size(); lvl++) {
-                if (other.graph.getNeighbors(lvl, i) == null) {
-                    break;
-                }
-                maxLayer = lvl;
-            }
-            if (maxLayer < 0) {
-                return;
-            }
-
-            // Loop over 0..maxLayer, re-score neighbors for each layer
-            var sf = newProvider.searchProviderFor(i).scoreFunction();
-            for (int lvl = 0; lvl <= maxLayer; lvl++) {
-                var oldNeighbors = other.graph.getNeighbors(lvl, i);
-                // Copy edges, compute new scores
-                var newNeighbors = new NodeArray(oldNeighbors.size());
-                for (var it = oldNeighbors.iterator(); it.hasNext();) {
-                    int neighbor = it.nextInt();
-                    // since we're using a different score provider, use insertSorted instead of addInOrder
-                    newNeighbors.insertSorted(neighbor, sf.similarityTo(neighbor));
-                }
-                newBuilder.graph.addNode(lvl, i, newNeighbors);
-            }
-        });
->>>>>>> 86ffba69
 
         // Set the entry node
         newBuilder.graph.updateEntryNode(other.graph.entry());
@@ -471,7 +377,6 @@
         var bits = new ExcludingBits(node);
         try (var gs = searchers.get()) {
             gs.initializeInternal(ssp, graph.entry(), bits);
-<<<<<<< HEAD
             var acceptedBits = Bits.intersectionOf(bits, gs.getView().liveNodes());
 
             // Move downward from entry.level to 0
@@ -484,22 +389,12 @@
                 if (graph.layers.get(lvl).get(node) != null) {
                     gs.searchOneLayer(ssp, beamWidth, 0.0f, lvl, acceptedBits);
 
-=======
-
-            // Move downward from entry.level to 1
-            for (int lvl = graph.entry().level; lvl >= 0; lvl--) {
-                gs.searchOneLayer(ssp, 1, 0.0f, lvl, Bits.intersectionOf(bits, gs.getView().liveNodes()));
-                if (graph.layers.get(lvl).get(node) != null) {
->>>>>>> 86ffba69
                     var candidates = new NodeArray(gs.approximateResults.size());
                     gs.approximateResults.foreach(candidates::insertSorted);
                     var newNeighbors = graph.layers.get(lvl).insertDiverse(node, candidates);
                     graph.layers.get(lvl).backlink(newNeighbors, node, neighborOverflow);
-<<<<<<< HEAD
                 } else {
                     gs.searchOneLayer(ssp, 1, 0.0f, lvl, acceptedBits);
-=======
->>>>>>> 86ffba69
                 }
                 gs.setEntryPointsFromPreviousLayer();
             }
@@ -573,11 +468,7 @@
             var entry = graph.entry();
             SearchResult result;
             if (entry == null) {
-<<<<<<< HEAD
-                result = new SearchResult(new NodeScore[] {}, 0, 0, 0);
-=======
                 result = new SearchResult(new NodeScore[] {}, 0, 0, 0, 0, 0);
->>>>>>> 86ffba69
             } else {
                 gs.initializeInternal(ssp, entry, bits);
 
@@ -600,11 +491,7 @@
                 }
 
                 // Now do the main search at layer 0
-<<<<<<< HEAD
                 result = gs.resume(0, beamWidth, beamWidth, 0.0f, 0.0f);
-=======
-                result = gs.resume(beamWidth, beamWidth, 0.0f, 0.0f);
->>>>>>> 86ffba69
             }
 
             updateNeighborsOneLayer(0, nodeLevel.node, result.getNodes(), naturalScratchPooled, inProgressBefore, concurrentScratchPooled, ssp);
@@ -654,7 +541,7 @@
         if (nRemoved == 0) {
             return 0;
         }
-        // make a list of remaining live nodes 
+        // make a list of remaining live nodes
         var liveNodes = new IntArrayList();
         for (int i = 0; i < graph.getIdUpperBound(); i++) {
             if (graph.containsNode(i) && !toDelete.get(i)) {
@@ -755,21 +642,13 @@
 
         // Remove the deleted nodes from the graph
         assert toDelete.cardinality() == nRemoved : "cardinality changed";
-        int nodeLayers = 0;
         for (int i = toDelete.nextSetBit(0); i != NO_MORE_DOCS; i = toDelete.nextSetBit(i + 1)) {
-<<<<<<< HEAD
             int nDeletions = graph.removeNode(i);
             for (var iLayer = 0; iLayer < nDeletions; iLayer++) {
                 memorySize += graph.ramBytesUsedOneNode(iLayer);
             }
         }
         return memorySize;
-=======
-            nodeLayers += graph.removeNode(i);
-        }
-        // TODO this is not correct since different layers can use more or less ram due to different degrees
-        return nodeLayers * graph.ramBytesUsedOneNode(0);
->>>>>>> 86ffba69
     }
 
     private void updateNeighbors(int layer, int nodeId, NodeArray natural, NodeArray concurrent) {
@@ -822,7 +701,6 @@
 
     private static class ExcludingBits implements Bits {
         private final int excluded;
-<<<<<<< HEAD
 
         public ExcludingBits(int excluded) {
             this.excluded = excluded;
@@ -856,8 +734,6 @@
         if (graph.size(0) != 0) {
             throw new IllegalStateException("Cannot load into a non-empty graph");
         }
-=======
->>>>>>> 86ffba69
 
         int layerCount = in.readInt();
         int entryNode = in.readInt();
@@ -892,42 +768,8 @@
         graph.updateEntryNode(new NodeAtLevel(graph.getMaxLevel(), entryNode));
     }
 
-<<<<<<< HEAD
 
     private void loadV3(RandomAccessReader in, int size) throws IOException {
-=======
-    public void load(RandomAccessReader in) throws IOException {
-        if (graph.size(0) != 0) {
-            throw new IllegalStateException("Cannot load into a non-empty graph");
-        }
-
-        int layerCount = in.readInt();
-        int entryNode = in.readInt();
-        var layerDegrees = new ArrayList<Integer>(layerCount);
-
-        // Read layer info
-        for (int level = 0; level < layerCount; level++) {
-            int layerSize = in.readInt();
-            layerDegrees.add(in.readInt());
-            for (int i = 0; i < layerSize; i++) {
-                int nodeId = in.readInt();
-                int nNeighbors = in.readInt();
-                var sf = scoreProvider.searchProviderFor(nodeId).exactScoreFunction();
-                var ca = new NodeArray(nNeighbors);
-                for (int j = 0; j < nNeighbors; j++) {
-                    int neighbor = in.readInt();
-                    ca.addInOrder(neighbor, sf.similarityTo(neighbor));
-                }
-                graph.addNode(level, nodeId, ca);
-            }
-        }
-
-        graph.setDegrees(layerDegrees);
-        graph.updateEntryNode(new NodeAtLevel(graph.getMaxLevel(), entryNode));
-    }
-
-    public void loadV3(RandomAccessReader in) throws IOException {
->>>>>>> 86ffba69
         if (graph.size() != 0) {
             throw new IllegalStateException("Cannot load into a non-empty graph");
         }
@@ -945,10 +787,7 @@
                 ca.addInOrder(neighbor, sf.similarityTo(neighbor));
             }
             graph.addNode(0, nodeId, ca);
-<<<<<<< HEAD
             graph.markComplete(new NodeAtLevel(0, nodeId));
-=======
->>>>>>> 86ffba69
         }
 
         graph.updateEntryNode(new NodeAtLevel(0, entryNode));
