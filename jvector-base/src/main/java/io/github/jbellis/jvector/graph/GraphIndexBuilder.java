--- conflicted
+++ resolved
@@ -450,13 +450,8 @@
         // clean up overflowed neighbor lists
         parallelExecutor.submit(() -> {
             IntStream.range(0, graph.getIdUpperBound()).parallel().forEach(id -> {
-<<<<<<< HEAD
-                for (int level = 0; level < graph.layers.size(); level++) {
-                    graph.layers.get(level).enforceDegree(id);
-=======
-                for (int layer = 0; layer <= graph.getMaxLevel(); layer++) {
+                for (int level = 0; level <= graph.getMaxLevel(); level++) {
                     graph.enforceDegree(id);
->>>>>>> ddabdb87
                 }
             });
         }).join();
@@ -766,12 +761,7 @@
             toMerge = NodeArray.merge(natural, concurrent);
         }
         // toMerge may be approximate-scored, but insertDiverse will compute exact scores for the diverse ones
-<<<<<<< HEAD
-        var neighbors = graph.layers.get(level).insertDiverse(nodeId, toMerge);
-        graph.layers.get(level).backlink(neighbors, nodeId, neighborOverflow);
-=======
         graph.addEdges(level, nodeId, toMerge, neighborOverflow);
->>>>>>> ddabdb87
     }
 
     private static NodeArray toScratchCandidates(NodeScore[] candidates, NodeArray scratch) {
