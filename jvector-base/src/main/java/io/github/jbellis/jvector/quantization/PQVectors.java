--- conflicted
+++ resolved
@@ -85,15 +85,6 @@
      */
     public static ImmutablePQVectors encodeAndBuild(ProductQuantization pq, int vectorCount, RandomAccessVectorValues ravv, ForkJoinPool simdExecutor) {
         int compressedDimension = pq.compressedVectorSize();
-<<<<<<< HEAD
-        PQLayout dims = new PQLayout(vectorCount,compressedDimension);
-        final ByteSequence<?>[] chunks = new ByteSequence<?>[dims.totalChunks];
-        for (int i = 0; i < dims.fullSizeChunks; i++) {
-            chunks[i] = vectorTypeSupport.createByteSequence(dims.fullChunkBytes);
-        }
-        if (dims.lastChunkVectors > 0) {
-            chunks[dims.fullSizeChunks] = vectorTypeSupport.createByteSequence(dims.lastChunkBytes);
-=======
         PQLayout layout = new PQLayout(vectorCount,compressedDimension);
         final ByteSequence<?>[] chunks = new ByteSequence<?>[layout.totalChunks];
         for (int i = 0; i < layout.fullSizeChunks; i++) {
@@ -101,7 +92,6 @@
         }
         if (layout.lastChunkVectors > 0) {
             chunks[layout.fullSizeChunks] = vectorTypeSupport.createByteSequence(layout.lastChunkBytes);
->>>>>>> 6d590ad7
         }
 
         // Encode the vectors in parallel into the compressed data chunks
@@ -113,11 +103,7 @@
                         .forEach(ordinal -> {
                             // Retrieve the slice and mutate it.
                             var localRavv = ravvCopy.get();
-<<<<<<< HEAD
-                            var slice = PQVectors.get(chunks, ordinal, dims.fullChunkVectors, pq.getSubspaceCount());
-=======
                             var slice = PQVectors.get(chunks, ordinal, layout.fullChunkVectors, pq.getSubspaceCount());
->>>>>>> 6d590ad7
                             var vector = localRavv.getVector(ordinal);
                             if (vector != null)
                                 pq.encodeTo(vector, slice);
@@ -126,11 +112,7 @@
                         }))
                 .join();
 
-<<<<<<< HEAD
-        return new ImmutablePQVectors(pq, chunks, vectorCount, dims.fullChunkVectors);
-=======
         return new ImmutablePQVectors(pq, chunks, vectorCount, layout.fullChunkVectors);
->>>>>>> 6d590ad7
     }
 
     @Override
@@ -423,8 +405,6 @@
                 '}';
     }
 
-<<<<<<< HEAD
-=======
     /**
      * Chunk Dimensions and Layout
      * This is emulative of modern Java records, but keeps to J11 standards.
@@ -493,5 +473,4 @@
         }
 
     }
->>>>>>> 6d590ad7
 }