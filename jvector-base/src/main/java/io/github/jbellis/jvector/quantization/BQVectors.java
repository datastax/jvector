/*
 * Copyright DataStax, Inc.
 *
 * Licensed under the Apache License, Version 2.0 (the "License");
 * you may not use this file except in compliance with the License.
 * You may obtain a copy of the License at
 *
 * http://www.apache.org/licenses/LICENSE-2.0
 *
 * Unless required by applicable law or agreed to in writing, software
 * distributed under the License is distributed on an "AS IS" BASIS,
 * WITHOUT WARRANTIES OR CONDITIONS OF ANY KIND, either express or implied.
 * See the License for the specific language governing permissions and
 * limitations under the License.
 */

package io.github.jbellis.jvector.quantization;

import io.github.jbellis.jvector.disk.RandomAccessReader;
import io.github.jbellis.jvector.graph.similarity.ScoreFunction;
import io.github.jbellis.jvector.util.RamUsageEstimator;
import io.github.jbellis.jvector.vector.VectorSimilarityFunction;
import io.github.jbellis.jvector.vector.VectorUtil;
import io.github.jbellis.jvector.vector.types.VectorFloat;

import java.io.DataOutput;
import java.io.IOException;
import java.util.Arrays;
import java.util.Objects;

public abstract class BQVectors implements CompressedVectors {
    protected final BinaryQuantization bq;
    protected long[][] compressedVectors;

    protected BQVectors(BinaryQuantization bq) {
        this.bq = bq;
    }

    @Override
    public void write(DataOutput out, int version) throws IOException {
        // BQ centering data
        bq.write(out, version);

        // compressed vectors
        out.writeInt(count());
        if (count() <= 0) {
            return;
        }
        out.writeInt(compressedVectors[0].length);
        for (int i = 0; i < count(); i++) {
            var v = compressedVectors[i];
            for (long l : v) {
                out.writeLong(l);
            }
        }
    }

    public static BQVectors load(RandomAccessReader in, long offset) throws IOException {
        in.seek(offset);

        // BQ
        var bq = BinaryQuantization.load(in);

        // check validity of compressed vectors header
        int size = in.readInt();
        if (size < 0) {
            throw new IOException("Invalid compressed vector count " + size);
        }
        var compressedVectors = new long[size][];
        if (size == 0) {
            return new ImmutableBQVectors(bq, compressedVectors);
        }
        int compressedLength = in.readInt();
        if (compressedLength < 0) {
            throw new IOException("Invalid compressed vector dimension " + compressedLength);
        }

        // read the compressed vectors
        for (int i = 0; i < size; i++)
        {
            long[] vector = new long[compressedLength];
            in.readFully(vector);
            compressedVectors[i] = vector;
        }

        return new ImmutableBQVectors(bq, compressedVectors);
    }

    @Override
    public ScoreFunction.ApproximateScoreFunction precomputedScoreFunctionFor(VectorFloat<?> q, VectorSimilarityFunction similarityFunction) {
        return scoreFunctionFor(q, similarityFunction);
    }

    /**
     * Note that `similarityFunction` is ignored, you always get Hamming distance similarity with BQ, which
     * is a useful approximation for cosine distance and not really anything else.
     */
    @Override
    public ScoreFunction.ApproximateScoreFunction scoreFunctionFor(VectorFloat<?> q, VectorSimilarityFunction similarityFunction) {
        var qBQ = bq.encode(q);
        return node2 -> {
            var vBQ = compressedVectors[node2];
            return similarityBetween(qBQ, vBQ);
        };
    }

    public float similarityBetween(long[] encoded1, long[] encoded2) {
        return 1 - (float) VectorUtil.hammingDistance(encoded1, encoded2) / bq.getOriginalDimension();
    }

    public long[] get(int i) {
        return compressedVectors[i];
    }

    @Override
    public int getOriginalSize() {
        return bq.getOriginalDimension() * Float.BYTES;
    }

    @Override
    public int getCompressedSize() {
        return bq.compressedVectorSize();
    }

    @Override
    public BinaryQuantization getCompressor() {
        return bq;
    }

    @Override
    public long ramBytesUsed() {
<<<<<<< HEAD
        long[] chunk = compressedVectors[0];
        if (chunk == null)
            return 0;
        return count() * RamUsageEstimator.sizeOf(compressedVectors[0]);
=======
        long[] compressedVector = compressedVectors[0];
        if (compressedVector == null) {
            return 0;
        }
        return count() * RamUsageEstimator.sizeOf(compressedVector);
>>>>>>> 3642fc93
    }

    @Override
    public boolean equals(Object o) {
        if (this == o) return true;
        if (o == null || getClass() != o.getClass()) return false;
        BQVectors bqVectors = (BQVectors) o;
        return Objects.equals(bq, bqVectors.bq) && Arrays.deepEquals(compressedVectors, bqVectors.compressedVectors);
    }

    @Override
    public int hashCode() {
        int result = Objects.hash(bq);
        result = 31 * result + Arrays.deepHashCode(compressedVectors);
        return result;
    }

    @Override
    public String toString() {
        return "BQVectors{" +
               "bq=" + bq +
               ", count=" + count() +
               '}';
    }
}<|MERGE_RESOLUTION|>--- conflicted
+++ resolved
@@ -129,18 +129,11 @@
 
     @Override
     public long ramBytesUsed() {
-<<<<<<< HEAD
-        long[] chunk = compressedVectors[0];
-        if (chunk == null)
-            return 0;
-        return count() * RamUsageEstimator.sizeOf(compressedVectors[0]);
-=======
         long[] compressedVector = compressedVectors[0];
         if (compressedVector == null) {
             return 0;
         }
         return count() * RamUsageEstimator.sizeOf(compressedVector);
->>>>>>> 3642fc93
     }
 
     @Override
