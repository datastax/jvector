/*
 * Copyright DataStax, Inc.
 *
 * Licensed under the Apache License, Version 2.0 (the "License");
 * you may not use this file except in compliance with the License.
 * You may obtain a copy of the License at
 *
 * http://www.apache.org/licenses/LICENSE-2.0
 *
 * Unless required by applicable law or agreed to in writing, software
 * distributed under the License is distributed on an "AS IS" BASIS,
 * WITHOUT WARRANTIES OR CONDITIONS OF ANY KIND, either express or implied.
 * See the License for the specific language governing permissions and
 * limitations under the License.
 */

package io.github.jbellis.jvector.vector;

import io.github.jbellis.jvector.util.MathUtil;
import io.github.jbellis.jvector.vector.types.ByteSequence;
import io.github.jbellis.jvector.vector.types.VectorFloat;
import jdk.incubator.vector.ByteVector;
import jdk.incubator.vector.FloatVector;
import jdk.incubator.vector.IntVector;
import jdk.incubator.vector.LongVector;
import jdk.incubator.vector.ShortVector;
import jdk.incubator.vector.VectorMask;
import jdk.incubator.vector.VectorOperators;

import java.util.List;

final class SimdOps {
    static final int PREFERRED_BIT_SIZE = FloatVector.SPECIES_PREFERRED.vectorBitSize();
    static final IntVector BYTE_TO_INT_MASK_512 = IntVector.broadcast(IntVector.SPECIES_512, 0xff);
    static final IntVector BYTE_TO_INT_MASK_256 = IntVector.broadcast(IntVector.SPECIES_256, 0xff);


    static final ThreadLocal<int[]> scratchInt512 = ThreadLocal.withInitial(() -> new int[IntVector.SPECIES_512.length()]);
    static final ThreadLocal<int[]> scratchInt256 = ThreadLocal.withInitial(() -> new int[IntVector.SPECIES_256.length()]);


    static float sum(ArrayVectorFloat vector) {
        var sum = FloatVector.zero(FloatVector.SPECIES_PREFERRED);
        int vectorizedLength = FloatVector.SPECIES_PREFERRED.loopBound(vector.length());

        // Process the remainder
        for (int i = 0; i < vectorizedLength; i += FloatVector.SPECIES_PREFERRED.length()) {
            FloatVector a = FloatVector.fromArray(FloatVector.SPECIES_PREFERRED, vector.get(), i);
            sum = sum.add(a);
        }

        float res = sum.reduceLanes(VectorOperators.ADD);

        // Process the tail
        for (int i = vectorizedLength; i < vector.length(); i++) {
            res += vector.get(i);
        }

        return res;
    }

    static VectorFloat<?> sum(List<VectorFloat<?>> vectors) {
        if (vectors == null || vectors.isEmpty()) {
            throw new IllegalArgumentException("Input list cannot be null or empty");
        }

        int dimension = vectors.get(0).length();
        ArrayVectorFloat sum = new ArrayVectorFloat(dimension);

        // Process each vector from the list
        for (VectorFloat<?> vector : vectors) {
            addInPlace(sum, (ArrayVectorFloat) vector);
        }

        return sum;
    }

    static void scale(ArrayVectorFloat vector, float multiplier) {
        int vectorizedLength = FloatVector.SPECIES_PREFERRED.loopBound(vector.length());

        // Process the vectorized part
        for (int i = 0; i < vectorizedLength; i += FloatVector.SPECIES_PREFERRED.length()) {
            var a = FloatVector.fromArray(FloatVector.SPECIES_PREFERRED, vector.get(), i);
            var divResult = a.mul(multiplier);
            divResult.intoArray(vector.get(), i);
        }

        // Process the tail
        for (int i = vectorizedLength; i < vector.length(); i++) {
            vector.set(i, vector.get(i) * multiplier);
        }
    }

    static float dot64(ArrayVectorFloat v1, int offset1, ArrayVectorFloat v2, int offset2) {
        var a = FloatVector.fromArray(FloatVector.SPECIES_64, v1.get(), offset1);
        var b = FloatVector.fromArray(FloatVector.SPECIES_64, v2.get(), offset2);
        return a.mul(b).reduceLanes(VectorOperators.ADD);
    }

    static float dot128(ArrayVectorFloat v1, int offset1, ArrayVectorFloat v2, int offset2) {
        var a = FloatVector.fromArray(FloatVector.SPECIES_128, v1.get(), offset1);
        var b = FloatVector.fromArray(FloatVector.SPECIES_128, v2.get(), offset2);
        return a.mul(b).reduceLanes(VectorOperators.ADD);
    }

    static float dot256(ArrayVectorFloat v1, int offset1, ArrayVectorFloat v2, int offset2) {
        var a = FloatVector.fromArray(FloatVector.SPECIES_256, v1.get(), offset1);
        var b = FloatVector.fromArray(FloatVector.SPECIES_256, v2.get(), offset2);
        return a.mul(b).reduceLanes(VectorOperators.ADD);
    }

    static float dotPreferred(ArrayVectorFloat v1, int offset1, ArrayVectorFloat v2, int offset2) {
        var a = FloatVector.fromArray(FloatVector.SPECIES_PREFERRED, v1.get(), offset1);
        var b = FloatVector.fromArray(FloatVector.SPECIES_PREFERRED, v2.get(), offset2);
        return a.mul(b).reduceLanes(VectorOperators.ADD);
    }

    static float dotProduct(ArrayVectorFloat v1, ArrayVectorFloat v2) {
        return dotProduct(v1, 0, v2, 0, v1.length());
    }

    static float dotProduct(ArrayVectorFloat v1, int v1offset, ArrayVectorFloat v2, int v2offset, final int length)
    {
        //Common case first
        if (length >= FloatVector.SPECIES_PREFERRED.length())
            return dotProductPreferred(v1, v1offset, v2, v2offset, length);

        if (length < FloatVector.SPECIES_128.length())
            return dotProduct64(v1, v1offset, v2, v2offset, length);
        else if (length < FloatVector.SPECIES_256.length())
            return dotProduct128(v1, v1offset, v2, v2offset, length);
        else
            return dotProduct256(v1, v1offset, v2, v2offset, length);

    }

    static float dotProduct64(ArrayVectorFloat v1, int v1offset, ArrayVectorFloat v2, int v2offset, int length) {

        if (length == FloatVector.SPECIES_64.length())
            return dot64(v1, v1offset, v2, v2offset);

        final int vectorizedLength = FloatVector.SPECIES_64.loopBound(length);
        FloatVector sum = FloatVector.zero(FloatVector.SPECIES_64);
        int i = 0;
        // Process the vectorized part
        for (; i < vectorizedLength; i += FloatVector.SPECIES_64.length()) {
            FloatVector a = FloatVector.fromArray(FloatVector.SPECIES_64, v1.get(), v1offset + i);
            FloatVector b = FloatVector.fromArray(FloatVector.SPECIES_64, v2.get(), v2offset + i);
            sum = a.fma(b, sum);
        }

        float res = sum.reduceLanes(VectorOperators.ADD);

        // Process the tail
        for (; i < length; ++i)
            res += v1.get(v1offset + i) * v2.get(v2offset + i);

        return res;
    }

    static float dotProduct128(ArrayVectorFloat v1, int v1offset, ArrayVectorFloat v2, int v2offset, int length) {

        if (length == FloatVector.SPECIES_128.length())
            return dot128(v1, v1offset, v2, v2offset);

        final int vectorizedLength = FloatVector.SPECIES_128.loopBound(length);
        FloatVector sum = FloatVector.zero(FloatVector.SPECIES_128);

        int i = 0;
        // Process the vectorized part
        for (; i < vectorizedLength; i += FloatVector.SPECIES_128.length()) {
            FloatVector a = FloatVector.fromArray(FloatVector.SPECIES_128, v1.get(), v1offset + i);
            FloatVector b = FloatVector.fromArray(FloatVector.SPECIES_128, v2.get(), v2offset + i);
            sum = a.fma(b, sum);
        }

        float res = sum.reduceLanes(VectorOperators.ADD);

        // Process the tail
        for (; i < length; ++i)
            res += v1.get(v1offset + i) * v2.get(v2offset + i);

        return res;
    }


    static float dotProduct256(ArrayVectorFloat v1, int v1offset, ArrayVectorFloat v2, int v2offset, int length) {

        if (length == FloatVector.SPECIES_256.length())
            return dot256(v1, v1offset, v2, v2offset);

        final int vectorizedLength = FloatVector.SPECIES_256.loopBound(length);
        FloatVector sum = FloatVector.zero(FloatVector.SPECIES_256);

        int i = 0;
        // Process the vectorized part
        for (; i < vectorizedLength; i += FloatVector.SPECIES_256.length()) {
            FloatVector a = FloatVector.fromArray(FloatVector.SPECIES_256, v1.get(), v1offset + i);
            FloatVector b = FloatVector.fromArray(FloatVector.SPECIES_256, v2.get(), v2offset + i);
            sum = a.fma(b, sum);
        }

        float res = sum.reduceLanes(VectorOperators.ADD);

        // Process the tail
        for (; i < length; ++i)
            res += v1.get(v1offset + i) * v2.get(v2offset + i);

        return res;
    }

    static float dotProductPreferred(ArrayVectorFloat va, int vaoffset, ArrayVectorFloat vb, int vboffset, int length) {
        if (length == FloatVector.SPECIES_PREFERRED.length())
            return dotPreferred(va, vaoffset, vb, vboffset);

        FloatVector sum0 = FloatVector.zero(FloatVector.SPECIES_PREFERRED);
        FloatVector sum1 = sum0;
        FloatVector a0, a1, b0, b1;

        int vectorLength = FloatVector.SPECIES_PREFERRED.length();

        // Unrolled vector loop; for dot product from L1 cache, an unroll factor of 2 generally suffices.
        // If we are going to be getting data that's further down the hierarchy but not fetched off disk/network,
        // we might want to unroll further, e.g. to 8 (4 sets of a,b,sum with 3-ahead reads seems to work best).
        if (length >= vectorLength * 2)
        {
            length -= vectorLength * 2;
            a0 = FloatVector.fromArray(FloatVector.SPECIES_PREFERRED, va.get(), vaoffset + vectorLength * 0);
            b0 = FloatVector.fromArray(FloatVector.SPECIES_PREFERRED, vb.get(), vboffset + vectorLength * 0);
            a1 = FloatVector.fromArray(FloatVector.SPECIES_PREFERRED, va.get(), vaoffset + vectorLength * 1);
            b1 = FloatVector.fromArray(FloatVector.SPECIES_PREFERRED, vb.get(), vboffset + vectorLength * 1);
            vaoffset += vectorLength * 2;
            vboffset += vectorLength * 2;
            while (length >= vectorLength * 2)
            {
                // All instructions in the main loop have no dependencies between them and can be executed in parallel.
                length -= vectorLength * 2;
                sum0 = a0.fma(b0, sum0);
                a0 = FloatVector.fromArray(FloatVector.SPECIES_PREFERRED, va.get(), vaoffset + vectorLength * 0);
                b0 = FloatVector.fromArray(FloatVector.SPECIES_PREFERRED, vb.get(), vboffset + vectorLength * 0);
                sum1 = a1.fma(b1, sum1);
                a1 = FloatVector.fromArray(FloatVector.SPECIES_PREFERRED, va.get(), vaoffset + vectorLength * 1);
                b1 = FloatVector.fromArray(FloatVector.SPECIES_PREFERRED, vb.get(), vboffset + vectorLength * 1);
                vaoffset += vectorLength * 2;
                vboffset += vectorLength * 2;
            }
            sum0 = a0.fma(b0, sum0);
            sum1 = a1.fma(b1, sum1);
        }
        sum0 = sum0.add(sum1);

        // Process the remaining few vectors
        while (length >= vectorLength) {
            length -= vectorLength;
            FloatVector a = FloatVector.fromArray(FloatVector.SPECIES_PREFERRED, va.get(), vaoffset);
            FloatVector b = FloatVector.fromArray(FloatVector.SPECIES_PREFERRED, vb.get(), vboffset);
            vaoffset += vectorLength;
            vboffset += vectorLength;
            sum0 = a.fma(b, sum0);
        }

        float resVec = sum0.reduceLanes(VectorOperators.ADD);
        float resTail = 0;

        // Process the tail
        for (; length > 0; --length)
            resTail += va.get(vaoffset++) * vb.get(vboffset++);

        return resVec + resTail;
    }

    static float cosineSimilarity(ArrayVectorFloat v1, ArrayVectorFloat v2) {
        if (v1.length() != v2.length()) {
            throw new IllegalArgumentException("Vectors must have the same length");
        }

        var vsum = FloatVector.zero(FloatVector.SPECIES_PREFERRED);
        var vaMagnitude = FloatVector.zero(FloatVector.SPECIES_PREFERRED);
        var vbMagnitude = FloatVector.zero(FloatVector.SPECIES_PREFERRED);

        int vectorizedLength = FloatVector.SPECIES_PREFERRED.loopBound(v1.length());
        // Process the vectorized part, convert from 8 bytes to 8 ints
        for (int i = 0; i < vectorizedLength; i += FloatVector.SPECIES_PREFERRED.length()) {
            var a = FloatVector.fromArray(FloatVector.SPECIES_PREFERRED, v1.get(), i);
            var b = FloatVector.fromArray(FloatVector.SPECIES_PREFERRED, v2.get(), i);
            vsum = a.fma(b, vsum);
            vaMagnitude = a.fma(a, vaMagnitude);
            vbMagnitude = b.fma(b, vbMagnitude);
        }

        float sum = vsum.reduceLanes(VectorOperators.ADD);
        float aMagnitude = vaMagnitude.reduceLanes(VectorOperators.ADD);
        float bMagnitude = vbMagnitude.reduceLanes(VectorOperators.ADD);

        // Process the tail
        for (int i = vectorizedLength; i < v1.length(); i++) {
            sum += v1.get(i) * v2.get(i);
            aMagnitude += v1.get(i) * v1.get(i);
            bMagnitude += v2.get(i) * v2.get(i);
        }

        return (float) (sum / Math.sqrt(aMagnitude * bMagnitude));
    }

    static float cosineSimilarity(ArrayVectorFloat v1, int v1offset, ArrayVectorFloat v2, int v2offset, int length) {
        var vsum = FloatVector.zero(FloatVector.SPECIES_PREFERRED);
        var vaMagnitude = FloatVector.zero(FloatVector.SPECIES_PREFERRED);
        var vbMagnitude = FloatVector.zero(FloatVector.SPECIES_PREFERRED);
        int vectorizedLength = FloatVector.SPECIES_PREFERRED.loopBound(length);
        for (int i = 0; i < vectorizedLength; i += FloatVector.SPECIES_PREFERRED.length()) {
            var a = FloatVector.fromArray(FloatVector.SPECIES_PREFERRED, v1.get(), v1offset + i);
            var b = FloatVector.fromArray(FloatVector.SPECIES_PREFERRED, v2.get(), v2offset + i);
            vsum = a.fma(b, vsum);
            vaMagnitude = a.fma(a, vaMagnitude);
            vbMagnitude = b.fma(b, vbMagnitude);
        }

        float sum = vsum.reduceLanes(VectorOperators.ADD);
        float aMagnitude = vaMagnitude.reduceLanes(VectorOperators.ADD);
        float bMagnitude = vbMagnitude.reduceLanes(VectorOperators.ADD);

        for (int i = vectorizedLength; i < length; i++) {
            sum += v1.get(v1offset + i) * v2.get(v2offset + i);
            aMagnitude += v1.get(v1offset + i) * v1.get(v1offset + i);
            bMagnitude += v2.get(v2offset + i) * v2.get(v2offset + i);
        }

        return (float) (sum / Math.sqrt(aMagnitude * bMagnitude));
    }

    static float squareDistance64(ArrayVectorFloat v1, int offset1, ArrayVectorFloat v2, int offset2) {
        var a = FloatVector.fromArray(FloatVector.SPECIES_64, v1.get(), offset1);
        var b = FloatVector.fromArray(FloatVector.SPECIES_64, v2.get(), offset2);
        var diff = a.sub(b);
        return diff.mul(diff).reduceLanes(VectorOperators.ADD);
    }

    static float squareDistance128(ArrayVectorFloat v1, int offset1, ArrayVectorFloat v2, int offset2) {
        var a = FloatVector.fromArray(FloatVector.SPECIES_128, v1.get(), offset1);
        var b = FloatVector.fromArray(FloatVector.SPECIES_128, v2.get(), offset2);
        var diff = a.sub(b);
        return diff.mul(diff).reduceLanes(VectorOperators.ADD);
    }

    static float squareDistance256(ArrayVectorFloat v1, int offset1, ArrayVectorFloat v2, int offset2) {
        var a = FloatVector.fromArray(FloatVector.SPECIES_256, v1.get(), offset1);
        var b = FloatVector.fromArray(FloatVector.SPECIES_256, v2.get(), offset2);
        var diff = a.sub(b);
        return diff.mul(diff).reduceLanes(VectorOperators.ADD);
    }

    static float squareDistancePreferred(ArrayVectorFloat v1, int offset1, ArrayVectorFloat v2, int offset2) {
        var a = FloatVector.fromArray(FloatVector.SPECIES_PREFERRED, v1.get(), offset1);
        var b = FloatVector.fromArray(FloatVector.SPECIES_PREFERRED, v2.get(), offset2);
        var diff = a.sub(b);
        return diff.mul(diff).reduceLanes(VectorOperators.ADD);
    }

    static float squareDistance(ArrayVectorFloat v1, ArrayVectorFloat v2) {
        return squareDistance(v1, 0, v2, 0, v1.length());
    }

    static float squareDistance(ArrayVectorFloat v1, int v1offset, ArrayVectorFloat v2, int v2offset, final int length)
    {
        //Common case first
        if (length >= FloatVector.SPECIES_PREFERRED.length())
            return squareDistancePreferred(v1, v1offset, v2, v2offset, length);

        if (length < FloatVector.SPECIES_128.length())
            return squareDistance64(v1, v1offset, v2, v2offset, length);
        else if (length < FloatVector.SPECIES_256.length())
            return squareDistance128(v1, v1offset, v2, v2offset, length);
        else
            return squareDistance256(v1, v1offset, v2, v2offset, length);
    }

    static float squareDistance64(ArrayVectorFloat v1, int v1offset, ArrayVectorFloat v2, int v2offset, int length) {
        if (length == FloatVector.SPECIES_64.length())
            return squareDistance64(v1, v1offset, v2, v2offset);

        final int vectorizedLength = FloatVector.SPECIES_64.loopBound(length);
        FloatVector sum = FloatVector.zero(FloatVector.SPECIES_64);

        int i = 0;
        // Process the vectorized part
        for (; i < vectorizedLength; i += FloatVector.SPECIES_64.length()) {
            FloatVector a = FloatVector.fromArray(FloatVector.SPECIES_64, v1.get(), v1offset + i);
            FloatVector b = FloatVector.fromArray(FloatVector.SPECIES_64, v2.get(), v2offset + i);
            var diff = a.sub(b);
            sum = diff.fma(diff, sum);
        }

        float res = sum.reduceLanes(VectorOperators.ADD);

        // Process the tail
        for (; i < length; ++i) {
            var diff = v1.get(v1offset + i) - v2.get(v2offset + i);
            res += diff * diff;
        }

        return res;
    }

    static float squareDistance128(ArrayVectorFloat v1, int v1offset, ArrayVectorFloat v2, int v2offset, int length) {
        if (length == FloatVector.SPECIES_128.length())
            return squareDistance128(v1, v1offset, v2, v2offset);

        final int vectorizedLength = FloatVector.SPECIES_128.loopBound(length);
        FloatVector sum = FloatVector.zero(FloatVector.SPECIES_128);

        int i = 0;
        // Process the vectorized part
        for (; i < vectorizedLength; i += FloatVector.SPECIES_128.length()) {
            FloatVector a = FloatVector.fromArray(FloatVector.SPECIES_128, v1.get(), v1offset + i);
            FloatVector b = FloatVector.fromArray(FloatVector.SPECIES_128, v2.get(), v2offset + i);
            var diff = a.sub(b);
            sum = diff.fma(diff, sum);
        }

        float res = sum.reduceLanes(VectorOperators.ADD);

        // Process the tail
        for (; i < length; ++i) {
            var diff = v1.get(v1offset + i) - v2.get(v2offset + i);
            res += diff * diff;
        }

        return res;
    }


    static float squareDistance256(ArrayVectorFloat v1, int v1offset, ArrayVectorFloat v2, int v2offset, int length) {
        if (length == FloatVector.SPECIES_256.length())
            return squareDistance256(v1, v1offset, v2, v2offset);

        final int vectorizedLength = FloatVector.SPECIES_256.loopBound(length);
        FloatVector sum = FloatVector.zero(FloatVector.SPECIES_256);

        int i = 0;
        // Process the vectorized part
        for (; i < vectorizedLength; i += FloatVector.SPECIES_256.length()) {
            FloatVector a = FloatVector.fromArray(FloatVector.SPECIES_256, v1.get(), v1offset + i);
            FloatVector b = FloatVector.fromArray(FloatVector.SPECIES_256, v2.get(), v2offset + i);
            var diff = a.sub(b);
            sum = diff.fma(diff, sum);
        }

        float res = sum.reduceLanes(VectorOperators.ADD);

        // Process the tail
        for (; i < length; ++i) {
            var diff = v1.get(v1offset + i) - v2.get(v2offset + i);
            res += diff * diff;
        }

        return res;
    }

    static float squareDistancePreferred(ArrayVectorFloat v1, int v1offset, ArrayVectorFloat v2, int v2offset, int length) {

        if (length == FloatVector.SPECIES_PREFERRED.length())
            return squareDistancePreferred(v1, v1offset, v2, v2offset);

        final int vectorizedLength = FloatVector.SPECIES_PREFERRED.loopBound(length);
        FloatVector sum = FloatVector.zero(FloatVector.SPECIES_PREFERRED);

        int i = 0;
        // Process the vectorized part
        for (; i < vectorizedLength; i += FloatVector.SPECIES_PREFERRED.length()) {
            FloatVector a = FloatVector.fromArray(FloatVector.SPECIES_PREFERRED, v1.get(), v1offset + i);
            FloatVector b = FloatVector.fromArray(FloatVector.SPECIES_PREFERRED, v2.get(), v2offset + i);
            var diff = a.sub(b);
            sum = diff.fma(diff, sum);
        }

        float res = sum.reduceLanes(VectorOperators.ADD);

        // Process the tail
        for (; i < length; ++i) {
            var diff = v1.get(v1offset + i) - v2.get(v2offset + i);
            res += diff * diff;
        }

        return res;
    }

    static void addInPlace64(ArrayVectorFloat v1, ArrayVectorFloat v2) {
        var a = FloatVector.fromArray(FloatVector.SPECIES_64, v1.get(), 0);
        var b = FloatVector.fromArray(FloatVector.SPECIES_64, v2.get(), 0);
        a.add(b).intoArray(v1.get(), 0);
    }

    static void addInPlace64(ArrayVectorFloat v1, float value) {
        var a = FloatVector.fromArray(FloatVector.SPECIES_64, v1.get(), 0);
        a.add(value).intoArray(v1.get(), 0);
    }

    static void addInPlace(ArrayVectorFloat v1, ArrayVectorFloat v2) {
        if (v1.length() != v2.length()) {
            throw new IllegalArgumentException("Vectors must have the same length");
        }

        if (v1.length() == 2) {
            addInPlace64(v1, v2);
            return;
        }

        int vectorizedLength = FloatVector.SPECIES_PREFERRED.loopBound(v1.length());

        // Process the vectorized part
        for (int i = 0; i < vectorizedLength; i += FloatVector.SPECIES_PREFERRED.length()) {
            var a = FloatVector.fromArray(FloatVector.SPECIES_PREFERRED, v1.get(), i);
            var b = FloatVector.fromArray(FloatVector.SPECIES_PREFERRED, v2.get(), i);
            a.add(b).intoArray(v1.get(), i);
        }

        // Process the tail
        for (int i = vectorizedLength; i < v1.length(); i++) {
            v1.set(i,  v1.get(i) + v2.get(i));
        }
    }

    static void addInPlace(ArrayVectorFloat v1, float value) {
        if (v1.length() == 2) {
            addInPlace64(v1, value);
            return;
        }

        int vectorizedLength = FloatVector.SPECIES_PREFERRED.loopBound(v1.length());

        // Process the vectorized part
        for (int i = 0; i < vectorizedLength; i += FloatVector.SPECIES_PREFERRED.length()) {
            var a = FloatVector.fromArray(FloatVector.SPECIES_PREFERRED, v1.get(), i);
            a.add(value).intoArray(v1.get(), i);
        }

        // Process the tail
        for (int i = vectorizedLength; i < v1.length(); i++) {
            v1.set(i,  v1.get(i) + value);
        }
    }

    static void subInPlace(ArrayVectorFloat v1, ArrayVectorFloat v2) {
        if (v1.length() != v2.length()) {
            throw new IllegalArgumentException("Vectors must have the same length");
        }

        int vectorizedLength = FloatVector.SPECIES_PREFERRED.loopBound(v1.length());

        // Process the vectorized part
        for (int i = 0; i < vectorizedLength; i += FloatVector.SPECIES_PREFERRED.length()) {
            var a = FloatVector.fromArray(FloatVector.SPECIES_PREFERRED, v1.get(), i);
            var b = FloatVector.fromArray(FloatVector.SPECIES_PREFERRED, v2.get(), i);
            a.sub(b).intoArray(v1.get(), i);
        }

        // Process the tail
        for (int i = vectorizedLength; i < v1.length(); i++) {
            v1.set(i,  v1.get(i) - v2.get(i));
        }
    }

    static void subInPlace(ArrayVectorFloat vector, float value) {
        int vectorizedLength = FloatVector.SPECIES_PREFERRED.loopBound(vector.length());

        // Process the vectorized part
        for (int i = 0; i < vectorizedLength; i += FloatVector.SPECIES_PREFERRED.length()) {
            var a = FloatVector.fromArray(FloatVector.SPECIES_PREFERRED, vector.get(), i);
            a.sub(value).intoArray(vector.get(), i);
        }

        // Process the tail
        for (int i = vectorizedLength; i < vector.length(); i++) {
            vector.set(i,  vector.get(i) - value);
        }
    }

    static VectorFloat<?> sub(ArrayVectorFloat a, int aOffset, ArrayVectorFloat b, int bOffset, int length) {
        int vectorizedLength = FloatVector.SPECIES_PREFERRED.loopBound(length);
        float[] res = new float[length];

        // Process the vectorized part
        for (int i = 0; i < vectorizedLength; i += FloatVector.SPECIES_PREFERRED.length()) {
            var lhs = FloatVector.fromArray(FloatVector.SPECIES_PREFERRED, a.get(), aOffset + i);
            var rhs = FloatVector.fromArray(FloatVector.SPECIES_PREFERRED, b.get(), bOffset + i);
            var subResult = lhs.sub(rhs);
            subResult.intoArray(res, i);
        }

        // Process the tail
        for (int i = vectorizedLength; i < length; i++) {
            res[i] = a.get(aOffset + i) - b.get(bOffset + i);
        }

        return new ArrayVectorFloat(res);
    }

    static VectorFloat<?> sub(ArrayVectorFloat a, int aOffset, float value, int length) {
        int vectorizedLength = FloatVector.SPECIES_PREFERRED.loopBound(length);
        float[] res = new float[length];

        // Process the vectorized part
        for (int i = 0; i < vectorizedLength; i += FloatVector.SPECIES_PREFERRED.length()) {
            var lhs = FloatVector.fromArray(FloatVector.SPECIES_PREFERRED, a.get(), aOffset + i);
            var subResult = lhs.sub(value);
            subResult.intoArray(res, i);
        }

        // Process the tail
        for (int i = vectorizedLength; i < length; i++) {
            res[i] = a.get(aOffset + i) - value;
        }

        return new ArrayVectorFloat(res);
    }

    static float assembleAndSum(float[] data, int dataBase, ByteSequence<byte[]> baseOffsets) {
        return switch (PREFERRED_BIT_SIZE)
        {
            case 512 -> assembleAndSum512(data, dataBase, baseOffsets);
            case 256 -> assembleAndSum256(data, dataBase, baseOffsets);
            case 128 -> assembleAndSum128(data, dataBase, baseOffsets);
            default -> throw new IllegalStateException("Unsupported vector width: " + PREFERRED_BIT_SIZE);
        };
    }

    static float assembleAndSum512(float[] data, int dataBase, ByteSequence<byte[]> baseOffsets) {
        int[] convOffsets = scratchInt512.get();
        FloatVector sum = FloatVector.zero(FloatVector.SPECIES_512);
        int i = 0;
        int limit = ByteVector.SPECIES_128.loopBound(baseOffsets.length());
        var scale = IntVector.zero(IntVector.SPECIES_512).addIndex(dataBase);

        for (; i < limit; i += ByteVector.SPECIES_128.length()) {
            ByteVector.fromArray(ByteVector.SPECIES_128, baseOffsets.get(), i + baseOffsets.offset())
                    .convertShape(VectorOperators.B2I, IntVector.SPECIES_512, 0)
                    .lanewise(VectorOperators.AND, BYTE_TO_INT_MASK_512)
                    .reinterpretAsInts()
                    .add(scale)
                    .intoArray(convOffsets,0);

            var offset = i * dataBase;
            sum = sum.add(FloatVector.fromArray(FloatVector.SPECIES_512, data, offset, convOffsets, 0));
        }

        float res = sum.reduceLanes(VectorOperators.ADD);

        //Process tail
        for (; i < baseOffsets.length(); i++)
            res += data[dataBase * i + Byte.toUnsignedInt(baseOffsets.get(i))];

        return res;
    }

    static float assembleAndSum256(float[] data, int dataBase, ByteSequence<byte[]> baseOffsets) {
        int[] convOffsets = scratchInt256.get();
        FloatVector sum = FloatVector.zero(FloatVector.SPECIES_256);
        int i = 0;
        int limit = ByteVector.SPECIES_64.loopBound(baseOffsets.length());
        var scale = IntVector.zero(IntVector.SPECIES_256).addIndex(dataBase);

        for (; i < limit; i += ByteVector.SPECIES_64.length()) {

            ByteVector.fromArray(ByteVector.SPECIES_64, baseOffsets.get(), i + baseOffsets.offset())
                    .convertShape(VectorOperators.B2I, IntVector.SPECIES_256, 0)
                    .lanewise(VectorOperators.AND, BYTE_TO_INT_MASK_256)
                    .reinterpretAsInts()
                    .add(scale)
                    .intoArray(convOffsets,0);

            var offset = i * dataBase;
            sum = sum.add(FloatVector.fromArray(FloatVector.SPECIES_256, data, offset, convOffsets, 0));
        }

        float res = sum.reduceLanes(VectorOperators.ADD);

        // Process tail
        for (; i < baseOffsets.length(); i++)
            res += data[dataBase * i + Byte.toUnsignedInt(baseOffsets.get(i))];

        return res;
    }

    static float assembleAndSum128(float[] data, int dataBase, ByteSequence<byte[]> baseOffsets) {
        // benchmarking a 128-bit SIMD implementation showed it performed worse than scalar
        float sum = 0f;
        for (int i = 0; i < baseOffsets.length(); i++) {
            sum += data[dataBase * i + Byte.toUnsignedInt(baseOffsets.get(i))];
        }
        return sum;
    }

    /**
     * Vectorized calculation of Hamming distance for two arrays of long integers.
     * Both arrays should have the same length.
     *
     * @param a The first array
     * @param b The second array
     * @return The Hamming distance
     */
    public static int hammingDistance(long[] a, long[] b) {
        var sum = LongVector.zero(LongVector.SPECIES_PREFERRED);
        int vectorizedLength = LongVector.SPECIES_PREFERRED.loopBound(a.length);

        // Process the vectorized part
        for (int i = 0; i < vectorizedLength; i += LongVector.SPECIES_PREFERRED.length()) {
            var va = LongVector.fromArray(LongVector.SPECIES_PREFERRED, a, i);
            var vb = LongVector.fromArray(LongVector.SPECIES_PREFERRED, b, i);

            var xorResult = va.lanewise(VectorOperators.XOR, vb);
            sum = sum.add(xorResult.lanewise(VectorOperators.BIT_COUNT));
        }

        int res = (int) sum.reduceLanes(VectorOperators.ADD);

        // Process the tail
        for (int i = vectorizedLength; i < a.length; i++) {
            res += Long.bitCount(a[i] ^ b[i]);
        }

        return res;
    }

    public static float max(ArrayVectorFloat v) {
        var accum = FloatVector.broadcast(FloatVector.SPECIES_PREFERRED, -Float.MAX_VALUE);
        int vectorizedLength = FloatVector.SPECIES_PREFERRED.loopBound(v.length());
        for (int i = 0; i < vectorizedLength; i += FloatVector.SPECIES_PREFERRED.length()) {
            var a = FloatVector.fromArray(FloatVector.SPECIES_PREFERRED, v.get(), i);
            accum = accum.max(a);
        }
        float max = accum.reduceLanes(VectorOperators.MAX);
        for (int i = vectorizedLength; i < v.length(); i++) {
            max = Math.max(max, v.get(i));
        }
        return max;
    }

    public static float min(ArrayVectorFloat v) {
        var accum = FloatVector.broadcast(FloatVector.SPECIES_PREFERRED, Float.MAX_VALUE);
        int vectorizedLength = FloatVector.SPECIES_PREFERRED.loopBound(v.length());
        for (int i = 0; i < vectorizedLength; i += FloatVector.SPECIES_PREFERRED.length()) {
            var a = FloatVector.fromArray(FloatVector.SPECIES_PREFERRED, v.get(), i);
            accum = accum.min(a);
        }
        float min = accum.reduceLanes(VectorOperators.MIN);
        for (int i = vectorizedLength; i < v.length(); i++) {
            min = Math.min(min, v.get(i));
        }
        return min;
    }

    public static void quantizePartials(float delta, ArrayVectorFloat partials, ArrayVectorFloat partialBases, ArrayByteSequence quantizedPartials) {
        var codebookSize = partials.length() / partialBases.length();
        var codebookCount = partialBases.length();

        for (int i = 0; i < codebookCount; i++) {
            var vectorizedLength = FloatVector.SPECIES_512.loopBound(codebookSize);
            var codebookBase = partialBases.get(i);
            var codebookBaseVector = FloatVector.broadcast(FloatVector.SPECIES_512, codebookBase);
            int j = 0;
            for (; j < vectorizedLength; j += FloatVector.SPECIES_512.length()) {
                var partialVector = FloatVector.fromArray(FloatVector.SPECIES_512, partials.get(), i * codebookSize + j);
                var quantized = (partialVector.sub(codebookBaseVector)).div(delta);
                quantized = quantized.max(FloatVector.zero(FloatVector.SPECIES_512)).min(FloatVector.broadcast(FloatVector.SPECIES_512, 65535));
                var quantizedBytes = (ShortVector) quantized.convertShape(VectorOperators.F2S, ShortVector.SPECIES_256, 0);
                quantizedBytes.reinterpretAsBytes().intoArray(quantizedPartials.get(), 2 * (i * codebookSize + j));
            }
            for (; j < codebookSize; j++) {
                var val = partials.get(i * codebookSize + j);
                var quantized = (short) Math.min((val - codebookBase) / delta, 65535);
                quantizedPartials.setLittleEndianShort(i * codebookSize + j, quantized);
            }
        }
    }

    public static float pqDecodedCosineSimilarity(ByteSequence<byte[]> encoded, int clusterCount, ArrayVectorFloat partialSums, ArrayVectorFloat aMagnitude, float bMagnitude) {
        return switch (PREFERRED_BIT_SIZE) {
            case 512 -> pqDecodedCosineSimilarity512(encoded, clusterCount, partialSums, aMagnitude, bMagnitude);
            case 256 -> pqDecodedCosineSimilarity256(encoded, clusterCount, partialSums, aMagnitude, bMagnitude);
            case 128 -> pqDecodedCosineSimilarity128(encoded, clusterCount, partialSums, aMagnitude, bMagnitude);
            default -> throw new IllegalStateException("Unsupported vector width: " + PREFERRED_BIT_SIZE);
        };
    }

    public static float pqDecodedCosineSimilarity512(ByteSequence<byte[]> baseOffsets, int clusterCount, ArrayVectorFloat partialSums, ArrayVectorFloat aMagnitude, float bMagnitude) {
        var sum = FloatVector.zero(FloatVector.SPECIES_512);
        var vaMagnitude = FloatVector.zero(FloatVector.SPECIES_512);
        var partialSumsArray = partialSums.get();
        var aMagnitudeArray = aMagnitude.get();

        int[] convOffsets = scratchInt512.get();
        int i = 0;
        int limit = i + ByteVector.SPECIES_128.loopBound(baseOffsets.length());

        var scale = IntVector.zero(IntVector.SPECIES_512).addIndex(clusterCount);

        for (; i < limit; i += ByteVector.SPECIES_128.length()) {

            ByteVector.fromArray(ByteVector.SPECIES_128, baseOffsets.get(), i + baseOffsets.offset())
                    .convertShape(VectorOperators.B2I, IntVector.SPECIES_512, 0)
                    .lanewise(VectorOperators.AND, BYTE_TO_INT_MASK_512)
                    .reinterpretAsInts()
                    .add(scale)
                    .intoArray(convOffsets,0);

            var offset = i * clusterCount;
            sum = sum.add(FloatVector.fromArray(FloatVector.SPECIES_512, partialSumsArray, offset, convOffsets, 0));
            vaMagnitude = vaMagnitude.add(FloatVector.fromArray(FloatVector.SPECIES_512, aMagnitudeArray, offset, convOffsets, 0));
        }

        float sumResult = sum.reduceLanes(VectorOperators.ADD);
        float aMagnitudeResult = vaMagnitude.reduceLanes(VectorOperators.ADD);

        for (; i < baseOffsets.length(); i++) {
            int offset = clusterCount * i + Byte.toUnsignedInt(baseOffsets.get(i));
            sumResult += partialSumsArray[offset];
            aMagnitudeResult += aMagnitudeArray[offset];
        }

        return (float) (sumResult / Math.sqrt(aMagnitudeResult * bMagnitude));
    }

    public static float pqDecodedCosineSimilarity256(ByteSequence<byte[]> baseOffsets, int clusterCount, ArrayVectorFloat partialSums, ArrayVectorFloat aMagnitude, float bMagnitude) {
        var sum = FloatVector.zero(FloatVector.SPECIES_256);
        var vaMagnitude = FloatVector.zero(FloatVector.SPECIES_256);
        var partialSumsArray = partialSums.get();
        var aMagnitudeArray = aMagnitude.get();

        int[] convOffsets = scratchInt256.get();
        int i = 0;
        int limit = ByteVector.SPECIES_64.loopBound(baseOffsets.length());

        var scale = IntVector.zero(IntVector.SPECIES_256).addIndex(clusterCount);

        for (; i < limit; i += ByteVector.SPECIES_64.length()) {

            ByteVector.fromArray(ByteVector.SPECIES_64, baseOffsets.get(), i + baseOffsets.offset())
                    .convertShape(VectorOperators.B2I, IntVector.SPECIES_256, 0)
                    .lanewise(VectorOperators.AND, BYTE_TO_INT_MASK_256)
                    .reinterpretAsInts()
                    .add(scale)
                    .intoArray(convOffsets,0);

            var offset = i * clusterCount;
            sum = sum.add(FloatVector.fromArray(FloatVector.SPECIES_256, partialSumsArray, offset, convOffsets, 0));
            vaMagnitude = vaMagnitude.add(FloatVector.fromArray(FloatVector.SPECIES_256, aMagnitudeArray, offset, convOffsets, 0));
        }

        float sumResult = sum.reduceLanes(VectorOperators.ADD);
        float aMagnitudeResult = vaMagnitude.reduceLanes(VectorOperators.ADD);

        for (; i < baseOffsets.length(); i++) {
            int offset = clusterCount * i + Byte.toUnsignedInt(baseOffsets.get(i));
            sumResult += partialSumsArray[offset];
            aMagnitudeResult += aMagnitudeArray[offset];
        }

        return (float) (sumResult / Math.sqrt(aMagnitudeResult * bMagnitude));
    }

<<<<<<< HEAD
    //---------------------------------------------
    // NVQ quantization instructions start here
    //---------------------------------------------

    static final FloatVector const1f = FloatVector.broadcast(FloatVector.SPECIES_PREFERRED, 1.f);
    static final FloatVector const05f = FloatVector.broadcast(FloatVector.SPECIES_PREFERRED, 0.5f);

    static FloatVector logisticNQT(FloatVector vector, float alpha, float x0) {
        FloatVector temp = vector.fma(alpha, -alpha * x0);
        VectorMask<Float> isPositive = temp.test(VectorOperators.IS_NEGATIVE).not();
        IntVector p = temp.add(1, isPositive)
                .convert(VectorOperators.F2I, 0)
                .reinterpretAsInts();
        FloatVector e = p.convert(VectorOperators.I2F, 0).reinterpretAsFloats();
        IntVector m = temp.sub(e).fma(0.5f, 1).reinterpretAsInts();

        temp = m.add(p.lanewise(VectorOperators.LSHL, 23)).reinterpretAsFloats();  // temp = m * 2^p
        return temp.div(temp.add(1));
    }

    static float logisticNQT(float value, float alpha, float x0) {
        float temp = Math.fma(value, alpha, -alpha * x0);
        int p = (int) Math.floor(temp + 1);
        int m = Float.floatToIntBits(Math.fma(temp - p, 0.5f, 1));

        temp = Float.intBitsToFloat(m + (p << 23));  // temp = m * 2^p
        return temp / (temp + 1);
    }

    static FloatVector logitNQT(FloatVector vector, float inverseAlpha, float x0) {
        FloatVector z = vector.div(const1f.sub(vector));

        IntVector temp = z.reinterpretAsInts();
        FloatVector p = temp.and(0x7f800000)
                .lanewise(VectorOperators.LSHR, 23).sub(128)
                .convert(VectorOperators.I2F, 0)
                .reinterpretAsFloats();
        FloatVector m = temp.lanewise(VectorOperators.AND, 0x007fffff).add(0x3f800000).reinterpretAsFloats();

        return m.add(p).fma(inverseAlpha, x0);
    }

    static float logitNQT(float value, float inverseAlpha, float x0) {
        float z = value / (1 - value);

        int temp = Float.floatToIntBits(z);
        int e = temp & 0x7f800000;
        float p = (float) ((e >> 23) - 128);
        float m = Float.intBitsToFloat((temp & 0x007fffff) + 0x3f800000);

        return Math.fma(m + p, inverseAlpha, x0);
    }

    static FloatVector nvqDequantize8bit(ByteVector bytes, float inverseAlpha, float x0, float logisticScale, float logisticBias, int part) {
        /*
         * We unpack the vector using the FastLanes strategy:
         * https://www.vldb.org/pvldb/vol16/p2132-afroozeh.pdf?ref=blog.lancedb.com
         *
         * We treat the ByteVector bytes as a vector of integers.
         * | Int0                    | Int1                    | ...
         * | Byte3 Byte2 Byte1 Byte0 | Byte3 Byte2 Byte1 Byte0 | ...
         *
         * The argument part indicates which byte we want to extract from each integer.
         * With part=0, we extract
         *      Int0\Byte0, Int1\Byte0, etc.
         * With part=1, we shift by 8 bits and then extract
         *      Int0\Byte1, Int1\Byte1, etc.
         * With part=2, we shift by 16 bits and then extract
         *      Int0\Byte2, Int1\Byte2, etc.
         * With part=3, we shift by 24 bits and then extract
         *      Int0\Byte3, Int1\Byte3, etc.
         */
        var arr = bytes.reinterpretAsInts()
                .lanewise(VectorOperators.LSHR, 8 * part)
                .lanewise(VectorOperators.AND, 0xff)
                .convert(VectorOperators.I2F, 0)
                .reinterpretAsFloats();

        arr = arr.fma(logisticScale, logisticBias);
        return logitNQT(arr, inverseAlpha, x0);
    }

    static void nvqQuantize8bit(ArrayVectorFloat vector, float alpha, float x0, float minValue, float maxValue, ArrayByteSequence destination) {
        final int vectorizedLength = FloatVector.SPECIES_PREFERRED.loopBound(vector.length());
        final var mask = ByteVector.SPECIES_PREFERRED.indexInRange(0, FloatVector.SPECIES_PREFERRED.length());

        var delta = maxValue - minValue;
        var scaledAlpha = alpha / delta;
        var scaledX0 = x0 * delta;
        var logisticBias = logisticNQT(minValue, scaledAlpha, scaledX0);
        var invLogisticScale = 255 / (logisticNQT(maxValue, scaledAlpha, scaledX0) - logisticBias);

        for (int i = 0; i < vectorizedLength; i += FloatVector.SPECIES_PREFERRED.length()) {
            var arr = FloatVector.fromArray(FloatVector.SPECIES_PREFERRED, vector.get(), i);
            arr = logisticNQT(arr, scaledAlpha, scaledX0);
            arr = arr.sub(logisticBias).mul(invLogisticScale);
            var bytes = arr.add(const05f)
                    .convertShape(VectorOperators.F2B, ByteVector.SPECIES_PREFERRED, 0)
                    .reinterpretAsBytes();
            bytes.intoArray(destination.get(), i, mask);
        }

        // Process the tail
        for (int d = vectorizedLength; d < vector.length(); d++) {
            // Ensure the quantized value is within the 0 to constant range
            float value = vector.get(d);
            value = logisticNQT(value, scaledAlpha, scaledX0);
            value = (value - logisticBias) * invLogisticScale;
            int quantizedValue = Math.round(value);
            destination.set(d, (byte) quantizedValue);
        }
    }

    static float nvqLoss(ArrayVectorFloat vector, float alpha, float x0, float minValue, float maxValue, int nBits) {
        int constant = (1 << nBits) - 1;
        int vectorizedLength = FloatVector.SPECIES_PREFERRED.loopBound(vector.length());

        FloatVector squaredSumVec = FloatVector.zero(FloatVector.SPECIES_PREFERRED);

        var delta = maxValue - minValue;
        var scaledAlpha = alpha / delta;
        var invScaledAlpha = 1 / scaledAlpha;
        var scaledX0 = x0 * delta;
        var logisticBias = logisticNQT(minValue, scaledAlpha, scaledX0);
        var logisticScale = (logisticNQT(maxValue, scaledAlpha, scaledX0) - logisticBias) / constant;
        var invLogisticScale = 1 / logisticScale;

        for (int i = 0; i < vectorizedLength; i += FloatVector.SPECIES_PREFERRED.length()) {
            var arr = FloatVector.fromArray(FloatVector.SPECIES_PREFERRED, vector.get(), i);
            var recArr = logisticNQT(arr, scaledAlpha, scaledX0);
            recArr = recArr.sub(logisticBias).mul(invLogisticScale);
            recArr = recArr.add(const05f)
                    .convert(VectorOperators.F2I, 0)
                    .reinterpretAsInts()
                    .convert(VectorOperators.I2F, 0)
                    .reinterpretAsFloats();
            recArr = recArr.fma(logisticScale, logisticBias);
            recArr = logitNQT(recArr, invScaledAlpha, scaledX0);

            var diff = arr.sub(recArr);
            squaredSumVec = diff.fma(diff, squaredSumVec);
        }

        float squaredSum = squaredSumVec.reduceLanes(VectorOperators.ADD);

        // Process the tail
        float value, recValue;
        for (int i = vectorizedLength; i < vector.length(); i++) {
            value = vector.get(i);

            recValue = logisticNQT(value, scaledAlpha, scaledX0);
            recValue = (recValue - logisticBias) * invLogisticScale;
            recValue = Math.round(recValue);
            recValue = Math.fma(logisticScale, recValue, logisticBias);
            recValue = logitNQT(recValue, invScaledAlpha, scaledX0);

            squaredSum += MathUtil.square(value - recValue);
        }

        return squaredSum;
    }

    static float nvqUniformLoss(ArrayVectorFloat vector, float minValue, float maxValue, int nBits) {
        float constant = (1 << nBits) - 1;
        float delta = maxValue - minValue;

        int vectorizedLength = FloatVector.SPECIES_PREFERRED.loopBound(vector.length());

        FloatVector squaredSumVec = FloatVector.zero(FloatVector.SPECIES_PREFERRED);

        for (int i = 0; i < vectorizedLength; i += FloatVector.SPECIES_PREFERRED.length()) {
            var arr = FloatVector.fromArray(FloatVector.SPECIES_PREFERRED, vector.get(), i);
            var recArr = arr.sub(minValue).mul(constant / delta);
            recArr = recArr.add(const05f)
                    .convert(VectorOperators.F2I, 0)
                    .reinterpretAsInts()
                    .convert(VectorOperators.I2F, 0)
                    .reinterpretAsFloats();
            recArr = recArr.fma(delta / constant, minValue);

            var diff = arr.sub(recArr);
            squaredSumVec = diff.fma(diff, squaredSumVec);
        }

        float squaredSum = squaredSumVec.reduceLanes(VectorOperators.ADD);

        // Process the tail
        float value, recValue;
        for (int i = vectorizedLength; i < vector.length(); i++) {
            value = vector.get(i);

            recValue = (value - minValue) / delta;
            recValue = Math.round(constant * recValue) / constant;
            recValue = recValue * delta + minValue;

            squaredSum += MathUtil.square(value - recValue);
        }

        return squaredSum;
    }

    static float nvqSquareDistance8bit(ArrayVectorFloat vector, ArrayByteSequence quantizedVector,
                                       float alpha, float x0, float minValue, float maxValue) {
        FloatVector squaredSumVec = FloatVector.zero(FloatVector.SPECIES_PREFERRED);

        int vectorizedLength = ByteVector.SPECIES_PREFERRED.loopBound(quantizedVector.length());
        int floatStep = FloatVector.SPECIES_PREFERRED.length();

        var delta = maxValue - minValue;
        var scaledAlpha = alpha / delta;
        var invScaledAlpha = 1 / scaledAlpha;
        var scaledX0 = x0 * delta;
        var logisticBias = logisticNQT(minValue, scaledAlpha, scaledX0);
        var logisticScale = (logisticNQT(maxValue, scaledAlpha, scaledX0) - logisticBias) / 255;

        for (int i = 0; i < vectorizedLength; i += ByteVector.SPECIES_PREFERRED.length()) {
            var byteArr = ByteVector.fromArray(ByteVector.SPECIES_PREFERRED, quantizedVector.get(), i);

            for (int j = 0; j < 4; j++) {
                var v1 = FloatVector.fromArray(FloatVector.SPECIES_PREFERRED, vector.get(), i + floatStep * j);
                var v2 = nvqDequantize8bit(byteArr, invScaledAlpha, scaledX0, logisticScale, logisticBias, j);

                var diff = v1.sub(v2);
                squaredSumVec = diff.fma(diff, squaredSumVec);
            }
        }

        float squaredSum = squaredSumVec.reduceLanes(VectorOperators.ADD);

        // Process the tail
        float value2, diff;
        for (int i = vectorizedLength; i < quantizedVector.length(); i++) {
            value2 = Byte.toUnsignedInt(quantizedVector.get(i));
            value2 = logisticScale * value2 + logisticBias;
            value2 = logitNQT(value2, invScaledAlpha, scaledX0);
            diff = vector.get(i) - value2;
            squaredSum += MathUtil.square(diff);
        }

        return squaredSum;
    }

    static float nvqDotProduct8bit(ArrayVectorFloat vector, ArrayByteSequence quantizedVector,
                                   float alpha, float x0, float minValue, float maxValue) {
        FloatVector dotProdVec = FloatVector.zero(FloatVector.SPECIES_PREFERRED);

        int vectorizedLength = ByteVector.SPECIES_PREFERRED.loopBound(quantizedVector.length());
        int floatStep = FloatVector.SPECIES_PREFERRED.length();

        var delta = maxValue - minValue;
        var scaledAlpha = alpha / delta;
        var invScaledAlpha = 1 / scaledAlpha;
        var scaledX0 = x0 * delta;
        var logisticBias = logisticNQT(minValue, scaledAlpha, scaledX0);
        var logisticScale = (logisticNQT(maxValue, scaledAlpha, scaledX0) - logisticBias) / 255;


        for (int i = 0; i < vectorizedLength; i += ByteVector.SPECIES_PREFERRED.length()) {
            var byteArr = ByteVector.fromArray(ByteVector.SPECIES_PREFERRED, quantizedVector.get(), i);

            for (int j = 0; j < 4; j++) {
                var v1 = FloatVector.fromArray(FloatVector.SPECIES_PREFERRED, vector.get(), i + floatStep * j);
                var v2 = nvqDequantize8bit(byteArr, invScaledAlpha, scaledX0, logisticScale, logisticBias, j);
                dotProdVec = v1.fma(v2, dotProdVec);
            }
        }

        float dotProd = dotProdVec.reduceLanes(VectorOperators.ADD);

        // Process the tail
        float value2;
        for (int i = vectorizedLength; i < quantizedVector.length(); i++) {
            value2 = Byte.toUnsignedInt(quantizedVector.get(i));
            value2 = Math.fma(logisticScale, value2, logisticBias);
            value2 = logitNQT(value2, invScaledAlpha, scaledX0);
            dotProd = Math.fma(vector.get(i), value2, dotProd);
        }

        return dotProd;
    }

    static float[] nvqCosine8bit(ArrayVectorFloat vector,
                                 ArrayByteSequence quantizedVector, float alpha, float x0, float minValue, float maxValue,
                                 ArrayVectorFloat centroid) {
        if (vector.length() != centroid.length()) {
            throw new IllegalArgumentException("Vectors must have the same length");
        }

        var delta = maxValue - minValue;
        var scaledAlpha = alpha / delta;
        var invScaledAlpha = 1 / scaledAlpha;
        var scaledX0 = x0 * delta;
        var logisticBias = logisticNQT(minValue, scaledAlpha, scaledX0);
        var logisticScale = (logisticNQT(maxValue, scaledAlpha, scaledX0) - logisticBias) / 255;

        var vsum = FloatVector.zero(FloatVector.SPECIES_PREFERRED);
        var vbMagnitude = FloatVector.zero(FloatVector.SPECIES_PREFERRED);

        int vectorizedLength = ByteVector.SPECIES_PREFERRED.loopBound(vector.length());
        int floatStep = FloatVector.SPECIES_PREFERRED.length();

        for (int i = 0; i < vectorizedLength; i += ByteVector.SPECIES_PREFERRED.length()) {
            var byteArr = ByteVector.fromArray(ByteVector.SPECIES_PREFERRED, quantizedVector.get(), i);

            for (int j = 0; j < 4; j++) {
                var va = FloatVector.fromArray(FloatVector.SPECIES_PREFERRED, vector.get(), i + floatStep * j);
                var vb = nvqDequantize8bit(byteArr, invScaledAlpha, scaledX0, logisticScale, logisticBias, j);

                var vCentroid = FloatVector.fromArray(FloatVector.SPECIES_PREFERRED, centroid.get(), i + floatStep * j);
                vb = vb.add(vCentroid);

                vsum = va.fma(vb, vsum);
                vbMagnitude = vb.fma(vb, vbMagnitude);
            }
        }

        float sum = vsum.reduceLanes(VectorOperators.ADD);
        float bMagnitude = vbMagnitude.reduceLanes(VectorOperators.ADD);

        // Process the tail
        float value2;
        for (int i = vectorizedLength; i < vector.length(); i++) {
            value2 = Byte.toUnsignedInt(quantizedVector.get(i));
            value2 = Math.fma(logisticScale, value2, logisticBias);
            value2 = logitNQT(value2, invScaledAlpha, scaledX0) + centroid.get(i);
            sum = Math.fma(vector.get(i), value2, sum);
            bMagnitude = Math.fma(value2, value2, bMagnitude);
        }

        // TODO can we avoid returning a new array?
        return new float[]{sum, bMagnitude};
    }

    static void transpose(float[] arr, int first, int last, int nRows) {
        final int mn1 = (last - first - 1);
        final int n   = (last - first) / nRows;
        boolean[] visited = new boolean[last - first];
        float temp;
        int cycle = first;
        while (++cycle != last) {
            if (visited[cycle - first])
                continue;
            int a = cycle - first;
            do  {
                a = a == mn1 ? mn1 : (n * a) % mn1;
                temp = arr[first + a];
                arr[first + a] = arr[cycle];
                arr[cycle] = temp;
                visited[a] = true;
            } while ((first + a) != cycle);
        }
    }

    static void nvqShuffleQueryInPlace8bit(ArrayVectorFloat vector) {
        // To understand this shuffle, see nvqDequantize8bit
        var arr = vector.get();

        final int vectorizedLength = FloatVector.SPECIES_PREFERRED.loopBound(vector.length());
        final int step = FloatVector.SPECIES_PREFERRED.length() * 4;

        for (int i = 0; i + step <= vectorizedLength; i += step) {
            transpose(arr, i, i + step, 4);
        }
    }

    //---------------------------------------------
    // NVQ instructions end here
    //---------------------------------------------
=======
    public static float pqDecodedCosineSimilarity128(ByteSequence<byte[]> baseOffsets, int clusterCount, ArrayVectorFloat partialSums, ArrayVectorFloat aMagnitude, float bMagnitude) {
        // benchmarking showed that a 128-bit SIMD implementation performed worse than scalar
        float sum = 0.0f;
        float aMag = 0.0f;

        for (int m = 0; m < baseOffsets.length(); ++m) {
            int centroidIndex = Byte.toUnsignedInt(baseOffsets.get(m));
            var index = m * clusterCount + centroidIndex;
            sum += partialSums.get(index);
            aMag += aMagnitude.get(index);
        }

        return (float) (sum / Math.sqrt(aMag * bMagnitude));
    }
>>>>>>> 7b78c9e2
}<|MERGE_RESOLUTION|>--- conflicted
+++ resolved
@@ -34,10 +34,8 @@
     static final IntVector BYTE_TO_INT_MASK_512 = IntVector.broadcast(IntVector.SPECIES_512, 0xff);
     static final IntVector BYTE_TO_INT_MASK_256 = IntVector.broadcast(IntVector.SPECIES_256, 0xff);
 
-
     static final ThreadLocal<int[]> scratchInt512 = ThreadLocal.withInitial(() -> new int[IntVector.SPECIES_512.length()]);
     static final ThreadLocal<int[]> scratchInt256 = ThreadLocal.withInitial(() -> new int[IntVector.SPECIES_256.length()]);
-
 
     static float sum(ArrayVectorFloat vector) {
         var sum = FloatVector.zero(FloatVector.SPECIES_PREFERRED);
@@ -858,7 +856,21 @@
         return (float) (sumResult / Math.sqrt(aMagnitudeResult * bMagnitude));
     }
 
-<<<<<<< HEAD
+    public static float pqDecodedCosineSimilarity128(ByteSequence<byte[]> baseOffsets, int clusterCount, ArrayVectorFloat partialSums, ArrayVectorFloat aMagnitude, float bMagnitude) {
+        // benchmarking showed that a 128-bit SIMD implementation performed worse than scalar
+        float sum = 0.0f;
+        float aMag = 0.0f;
+
+        for (int m = 0; m < baseOffsets.length(); ++m) {
+            int centroidIndex = Byte.toUnsignedInt(baseOffsets.get(m));
+            var index = m * clusterCount + centroidIndex;
+            sum += partialSums.get(index);
+            aMag += aMagnitude.get(index);
+        }
+
+        return (float) (sum / Math.sqrt(aMag * bMagnitude));
+    }
+
     //---------------------------------------------
     // NVQ quantization instructions start here
     //---------------------------------------------
@@ -1227,20 +1239,4 @@
     //---------------------------------------------
     // NVQ instructions end here
     //---------------------------------------------
-=======
-    public static float pqDecodedCosineSimilarity128(ByteSequence<byte[]> baseOffsets, int clusterCount, ArrayVectorFloat partialSums, ArrayVectorFloat aMagnitude, float bMagnitude) {
-        // benchmarking showed that a 128-bit SIMD implementation performed worse than scalar
-        float sum = 0.0f;
-        float aMag = 0.0f;
-
-        for (int m = 0; m < baseOffsets.length(); ++m) {
-            int centroidIndex = Byte.toUnsignedInt(baseOffsets.get(m));
-            var index = m * clusterCount + centroidIndex;
-            sum += partialSums.get(index);
-            aMag += aMagnitude.get(index);
-        }
-
-        return (float) (sum / Math.sqrt(aMag * bMagnitude));
-    }
->>>>>>> 7b78c9e2
 }