--- conflicted
+++ resolved
@@ -42,12 +42,8 @@
     @Test
     public void testThreshold20k() throws IOException {
         for (int i = 0; i < 10; i++) {
-<<<<<<< HEAD
-            testThreshold(20_000, 24, 0.75f, 0.95f, false);
-            testThreshold(20_000, 24, 0.75f, 0.95f, true);
-=======
-            testThreshold(20_000, 24, 0.80f, 0.9f);
->>>>>>> 5ab68d87
+            testThreshold(20_000, 24, 0.80f, 0.9f, false);
+            testThreshold(20_000, 24, 0.80f, 0.9f, true);
         }
     }
 
