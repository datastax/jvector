--- conflicted
+++ resolved
@@ -78,7 +78,7 @@
         builder.addGraphNode(0, ravv.getVector(0));
         builder.addGraphNode(1, ravv.getVector(1));
         builder.addGraphNode(2, ravv.getVector(2));
-        var neighbors = builder.graph.getNeighbors(0, 0); // TODO
+        var neighbors = builder.graph.getNeighbors(0, 0);
         assertEquals(1, neighbors.getNode(0));
         assertEquals(2, neighbors.getNode(1));
         assertEquals(0.5f, neighbors.getScore(0), 1E-6);
@@ -101,7 +101,7 @@
         assertTrue(newGraph.containsNode(2));
 
         // Check node 0's neighbors, score and order should be different
-        var newNeighbors = newGraph.getNeighbors(0, 0); // TODO
+        var newNeighbors = newGraph.getNeighbors(0, 0);
         assertEquals(2, newNeighbors.getNode(0));
         assertEquals(1, newNeighbors.getNode(1));
         assertEquals(0.2f, newNeighbors.getScore(0), 1E-6);
@@ -109,7 +109,6 @@
 
     }
 
-<<<<<<< HEAD
     @Test
     public void testSaveAndLoad() throws IOException {
         int dimension = randomIntBetween(2, 32);
@@ -139,33 +138,4 @@
         }
         assertGraphEquals(graph, builder.graph);
     }
-=======
-    // TODO
-//    @Test
-//    public void testSaveAndLoad() throws IOException {
-//        int dimension = randomIntBetween(2, 32);
-//        var ravv = MockVectorValues.fromValues(createRandomFloatVectors(randomIntBetween(10, 100), dimension, getRandom()));
-//        Supplier<GraphIndexBuilder> newBuilder = () ->
-//            new GraphIndexBuilder(ravv, VectorSimilarityFunction.COSINE, 2, 10, 1.0f, 1.0f);
-//
-//        var indexDataPath = testDirectory.resolve("index_builder.data");
-//        var builder = newBuilder.get();
-//
-//        try (var graph = TestUtil.buildSequentially(builder, ravv);
-//             var out = TestUtil.openDataOutputStream(indexDataPath))
-//        {
-//            graph.save(out);
-//        }
-//
-//        builder = newBuilder.get();
-//        try(var readerSupplier = new SimpleMappedReader.Supplier(indexDataPath)) {
-//            builder.load(readerSupplier.get());
-//        }
-//
-//        assertEquals(ravv.size(), builder.graph.size());
-//        for (int i = 0; i < ravv.size(); i++) {
-//            assertTrue(builder.graph.containsNode(i));
-//        }
-//    }
->>>>>>> 86ffba69
 }