/*
 * Copyright DataStax, Inc.
 *
 * Licensed under the Apache License, Version 2.0 (the "License");
 * you may not use this file except in compliance with the License.
 * You may obtain a copy of the License at
 *
 * http://www.apache.org/licenses/LICENSE-2.0
 *
 * Unless required by applicable law or agreed to in writing, software
 * distributed under the License is distributed on an "AS IS" BASIS,
 * WITHOUT WARRANTIES OR CONDITIONS OF ANY KIND, either express or implied.
 * See the License for the specific language governing permissions and
 * limitations under the License.
 */

package io.github.jbellis.jvector.quantization;

import com.carrotsearch.randomizedtesting.RandomizedTest;
import com.carrotsearch.randomizedtesting.annotations.ThreadLeakScope;
import io.github.jbellis.jvector.TestUtil;
import io.github.jbellis.jvector.disk.SimpleMappedReader;
import io.github.jbellis.jvector.graph.GraphIndex;
import io.github.jbellis.jvector.graph.GraphIndexBuilder;
import io.github.jbellis.jvector.graph.GraphSearcher;
import io.github.jbellis.jvector.graph.ListRandomAccessVectorValues;
import io.github.jbellis.jvector.graph.MockVectorValues;
import io.github.jbellis.jvector.graph.NodeQueue;
import io.github.jbellis.jvector.graph.SearchResult;
import io.github.jbellis.jvector.graph.disk.OnDiskGraphIndex;
import io.github.jbellis.jvector.graph.disk.feature.FeatureId;
import io.github.jbellis.jvector.graph.similarity.DefaultSearchScoreProvider;
import io.github.jbellis.jvector.graph.similarity.ScoreFunction;
import io.github.jbellis.jvector.graph.similarity.SearchScoreProvider;
import io.github.jbellis.jvector.util.Bits;
import io.github.jbellis.jvector.util.BoundedLongHeap;
import io.github.jbellis.jvector.vector.VectorSimilarityFunction;
import io.github.jbellis.jvector.vector.types.VectorFloat;
import org.junit.After;
import org.junit.Before;
import org.junit.Test;

import java.io.IOException;
import java.nio.file.Files;
import java.nio.file.Path;
import java.util.Arrays;
import java.util.HashMap;
import java.util.List;
import java.util.Map;
import java.util.Random;

import static io.github.jbellis.jvector.TestUtil.createRandomVectors;
import static io.github.jbellis.jvector.graph.TestVectorGraph.createRandomFloatVectors;
import static org.junit.Assert.assertEquals;
import static org.junit.Assert.assertTrue;

@ThreadLeakScope(ThreadLeakScope.Scope.NONE)
public class TestADCGraphIndex extends RandomizedTest {

    private Path testDirectory;
    private Random random;

    @Before
    public void setup() throws IOException {
        testDirectory = Files.createTempDirectory(this.getClass().getSimpleName());
        random = getRandom();
    }

    @After
    public void tearDown() {
        TestUtil.deleteQuietly(testDirectory);
    }

    @Test
    public void testFusedGraph() throws Exception {
        // generate random graph, M=32, 256-dimension vectors
        var graph = new TestUtil.RandomlyConnectedGraphIndex(1000, 32, getRandom());
        var outputPath = testDirectory.resolve("large_graph");
        var vectors = createRandomVectors(1000,  512);
        var ravv = new ListRandomAccessVectorValues(vectors, 512);
        var pq = ProductQuantization.compute(ravv, 8, 256, false);
        var pqv = (PQVectors) pq.encodeAll(ravv);

        TestUtil.writeFusedGraph(graph, ravv, pqv, FeatureId.INLINE_VECTORS, outputPath);

        try (var readerSupplier = new SimpleMappedReader.Supplier(outputPath);
             var onDiskGraph = OnDiskGraphIndex.load(readerSupplier, 0))
        {
            TestUtil.assertGraphEquals(graph, onDiskGraph);
            try (var cachedOnDiskView = onDiskGraph.getView())
            {
                for (var similarityFunction : VectorSimilarityFunction.values()) {
                    var queryVector = TestUtil.randomVector(getRandom(), 512);
                    var pqScoreFunction = pqv.precomputedScoreFunctionFor(queryVector, similarityFunction);
                    for (int i = 0; i < 50; i++) {
                        var fusedScoreFunction = cachedOnDiskView.approximateScoreFunctionFor(queryVector, similarityFunction);
<<<<<<< HEAD
                        var ordinal = getRandom().nextInt(graph.size());

                        // first pass compares fused ADC's edge similarity prior to having enough information for quantization to PQ
=======
                        var ordinal = getRandom().nextInt(graph.size(0));
                        // first pass compares fused ADC's direct similarity to reranker's similarity, used for comparisons to a specific node
>>>>>>> ddabdb87
                        var neighbors = cachedOnDiskView.getNeighborsIterator(0, ordinal);
                        var edgeSimilarities = fusedScoreFunction.edgeLoadingSimilarityTo(ordinal);
                        for (int j = 0; neighbors.hasNext(); j++) {
                            var neighbor = neighbors.next();
                            assertEquals(pqScoreFunction.similarityTo(neighbor), edgeSimilarities.get(j), 0.01);
                        }
                        // second pass compares fused ADC's edge similarity after quantization to edge similarity before quantization
                        var edgeSimilaritiesCopy = edgeSimilarities.copy(); // results of second pass
                        var fusedEdgeSimilarities = fusedScoreFunction.edgeLoadingSimilarityTo(ordinal); // results of third pass
                        for (int j = 0; j < fusedEdgeSimilarities.length(); j++) {
                            assertEquals(fusedEdgeSimilarities.get(j), edgeSimilaritiesCopy.get(j), 0.01);
                        }
                    }
                }
            }
        }
    }

    @Test
    // build a random graph, then check that it has at least 90% recall
    public void testRecallOnGraphWithRandomVectors() throws IOException {
        for (var similarityFunction : List.of(VectorSimilarityFunction.COSINE, VectorSimilarityFunction.DOT_PRODUCT, VectorSimilarityFunction.EUCLIDEAN)) {
            for (var addHierarchy : List.of(false, true)) {
                for (var featureId: List.of(FeatureId.INLINE_VECTORS, FeatureId.NVQ_VECTORS)) {
                    testRecallOnGraphWithRandomVectors(addHierarchy, similarityFunction, featureId);
                }
            }
        }
    }

    // build a random graph, then check that it has at least 90% recall
    public void testRecallOnGraphWithRandomVectors(boolean addHierarchy, VectorSimilarityFunction similarityFunction, FeatureId featureId) throws IOException {
        var outputPath = testDirectory.resolve("random_fused_graph");

        int size = 1_000;
        int dim = 32;
        MockVectorValues vectors = vectorValues(size, dim);

        int topK = 5;
        int efSearch = 20;

        GraphIndexBuilder builder = new GraphIndexBuilder(vectors, similarityFunction, 32, 32, 1.2f, 1.2f, addHierarchy);
        var tempGraph = builder.build(vectors);

        var pq = ProductQuantization.compute(vectors, 8, 256, false);
        var pqv = (PQVectors) pq.encodeAll(vectors);

        TestUtil.writeFusedGraph(tempGraph, vectors, pqv, featureId, outputPath);

        try (var readerSupplier = new SimpleMappedReader.Supplier(outputPath);
            var graph = OnDiskGraphIndex.load(readerSupplier, 0)) {
            var searcher = new GraphSearcher(graph);

            Map<Boolean, Integer> totalMatches = new HashMap<>();
            totalMatches.put(true, 0); // true will be used for fused computations
            totalMatches.put(false, 0); // false will be used for unfused computations

            for (int i = 0; i < 100; i++) {
                SearchResult.NodeScore[] actual;
                VectorFloat<?> query = randomVector(dim);

                for (var fused : List.of(true, false)) {
                    SearchScoreProvider ssp = scoreProviderFor(fused, query, similarityFunction, searcher.getView(), pqv);
                    actual = searcher.search(ssp, topK, efSearch, 0.0f, 0.0f, Bits.ALL).getNodes();

                    NodeQueue expected = new NodeQueue(new BoundedLongHeap(topK), NodeQueue.Order.MIN_HEAP);
                    for (int j = 0; j < size; j++) {
                        expected.push(j, similarityFunction.compare(query, vectors.getVector(j)));
                    }
                    var actualNodeIds = Arrays.stream(actual, 0, topK).mapToInt(nodeScore -> nodeScore.node).toArray();

                    assertEquals(topK, actualNodeIds.length);
                    totalMatches.put(fused, totalMatches.get(fused) + computeOverlap(actualNodeIds, expected.nodesCopy()));
                }
            }
            assertTrue(Math.abs(totalMatches.get(true) - totalMatches.get(false)) < 2);
            for (var fused : List.of(true, false)) {
                double overlap = totalMatches.get(fused) / (double) (100 * topK);
                assertTrue("overlap=" + overlap, overlap > 0.90);
            }
        }
        Files.deleteIfExists(outputPath);
    }

    @Test
    // build a random graph, then check that it has at least 90% recall
    public void testScoresWithRandomVectors() throws IOException {
        for (var similarityFunction : List.of(VectorSimilarityFunction.COSINE, VectorSimilarityFunction.DOT_PRODUCT, VectorSimilarityFunction.EUCLIDEAN)) {
            for (var addHierarchy : List.of(false, true)) {
                for (var featureId: List.of(FeatureId.INLINE_VECTORS, FeatureId.NVQ_VECTORS)) {
                    testScoresWithRandomVectors(addHierarchy, similarityFunction, featureId);
                }
            }
        }
    }

    public void testScoresWithRandomVectors(boolean addHierarchy, VectorSimilarityFunction similarityFunction, FeatureId featureId) throws IOException {
        var outputPath = testDirectory.resolve("random_fused_graph");

        int size = 1_000;
        int dim = 32;
        MockVectorValues vectors = vectorValues(size, dim);

        GraphIndexBuilder builder = new GraphIndexBuilder(vectors, similarityFunction, 32, 32, 1.2f, 1.2f, addHierarchy);
        var tempGraph = builder.build(vectors);

        var pq = ProductQuantization.compute(vectors, 8, 256, false);
        var pqv = (PQVectors) pq.encodeAll(vectors);

        TestUtil.writeFusedGraph(tempGraph, vectors, pqv, featureId, outputPath);

        try (var readerSupplier = new SimpleMappedReader.Supplier(outputPath);
            var graph = OnDiskGraphIndex.load(readerSupplier, 0)) {

            for (int iQuery = 0; iQuery < 10; iQuery++) {
                VectorFloat<?> query = randomVector(dim);

                for (int node = 0; node < size; node++) {
                    // Fused computations
                    SearchScoreProvider sspFused = scoreProviderFor(true, query, similarityFunction, graph.getView(), pqv);
                    var similarities = sspFused.scoreFunction().edgeLoadingSimilarityTo(node);

                    // Regular (un-fused) computations
                    SearchScoreProvider ssp = scoreProviderFor(false, query, similarityFunction, graph.getView(), pqv);
                    var it = graph.getView().getNeighborsIterator(0, node);
                    int position = 0;
                    assertTrue(it.size() <= similarities.length());
                    while (it.hasNext()) {
                        int neighbor = it.next();
                        float score = ssp.scoreFunction().similarityTo(neighbor);
                        assertEquals(similarities.get(position), score, 1e-6);
                        position++;
                    }
                }
            }
        }
        Files.deleteIfExists(outputPath);
    }

    public SearchScoreProvider scoreProviderFor(boolean fused, VectorFloat<?> queryVector, VectorSimilarityFunction similarityFunction, GraphIndex.View view, CompressedVectors cv) {
        var scoringView = (GraphIndex.ScoringView) view;
        ScoreFunction.ApproximateScoreFunction asf;
        if (fused) {
            asf = scoringView.approximateScoreFunctionFor(queryVector, similarityFunction);
        } else {
            asf = cv.precomputedScoreFunctionFor(queryVector, similarityFunction);
        }
        var rr = scoringView.rerankerFor(queryVector, similarityFunction);
        return new DefaultSearchScoreProvider(asf, rr);
    }

    MockVectorValues vectorValues(int size, int dimension) {
        return MockVectorValues.fromValues(createRandomFloatVectors(size, dimension, random));
    }

    VectorFloat<?> randomVector(int dim) {
        return TestUtil.randomVector(random, dim);
    }

    private int computeOverlap(int[] a, int[] b) {
        Arrays.sort(a);
        Arrays.sort(b);
        int overlap = 0;
        for (int i = 0, j = 0; i < a.length && j < b.length; ) {
            if (a[i] == b[j]) {
                ++overlap;
                ++i;
                ++j;
            } else if (a[i] > b[j]) {
                ++j;
            } else {
                ++i;
            }
        }
        return overlap;
    }
}<|MERGE_RESOLUTION|>--- conflicted
+++ resolved
@@ -94,14 +94,9 @@
                     var pqScoreFunction = pqv.precomputedScoreFunctionFor(queryVector, similarityFunction);
                     for (int i = 0; i < 50; i++) {
                         var fusedScoreFunction = cachedOnDiskView.approximateScoreFunctionFor(queryVector, similarityFunction);
-<<<<<<< HEAD
-                        var ordinal = getRandom().nextInt(graph.size());
+                        var ordinal = getRandom().nextInt(graph.size(0));
 
                         // first pass compares fused ADC's edge similarity prior to having enough information for quantization to PQ
-=======
-                        var ordinal = getRandom().nextInt(graph.size(0));
-                        // first pass compares fused ADC's direct similarity to reranker's similarity, used for comparisons to a specific node
->>>>>>> ddabdb87
                         var neighbors = cachedOnDiskView.getNeighborsIterator(0, ordinal);
                         var edgeSimilarities = fusedScoreFunction.edgeLoadingSimilarityTo(ordinal);
                         for (int j = 0; neighbors.hasNext(); j++) {
