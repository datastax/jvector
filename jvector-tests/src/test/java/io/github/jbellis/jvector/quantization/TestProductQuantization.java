--- conflicted
+++ resolved
@@ -407,7 +407,6 @@
         System.out.println("Test completed successfully");
     }
 
-<<<<<<< HEAD
     @Test
     public void testPQCodebookSums() {
         // Generate a PQ for random 2D vectors
@@ -435,7 +434,4 @@
             }
         }
     }
-=======
-
->>>>>>> a916a07c
 }