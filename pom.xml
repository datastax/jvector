<project xmlns="https://maven.apache.org/POM/4.0.0" xmlns:xsi="http://www.w3.org/2001/XMLSchema-instance"
         xsi:schemaLocation="https://maven.apache.org/POM/4.0.0 https://maven.apache.org/xsd/maven-4.0.0.xsd"
         child.project.url.inherit.append.path="false">
    <modelVersion>4.0.0</modelVersion>

    <groupId>io.github.jbellis</groupId>
    <artifactId>jvector-parent</artifactId>
    <version>${revision}</version>
    <packaging>pom</packaging>
    <!-- Project Metadata setup -->
    <name>JVector parent</name>
    <description>JVector: the most advanced embedded vector search engine</description>
    <url>https://github.com/jbellis/jvector</url>
    <scm child.scm.connection.inherit.append.path="false"
         child.scm.developerConnection.inherit.append.path="false"
         child.scm.url.inherit.append.path="false">
        <connection>scm:git:git://github.com/jbellis/jvector.git</connection>
        <developerConnection>scm:git:git@github.com:jbellis/jvector.git</developerConnection>
        <url>http://github.com/jbellis/jvector/tree/main/</url>
    </scm>
    <issueManagement>
        <system>github</system>
        <url>http://github.com/jbellis/jvector/issues</url>
    </issueManagement>
    <licenses>
        <license>
            <name>The Apache Software License, Version 2.0</name>
            <url>http://www.apache.org/licenses/LICENSE-2.0</url>
            <distribution>repo</distribution>
        </license>
    </licenses>
    <developers>
        <developer>
            <name>Jonathan Ellis</name>
            <email>jbellis@gmail.com</email>
            <organization>JVector</organization>
            <organizationUrl>https://github.com/jbellis/jvector</organizationUrl>
        </developer>
    </developers>
    <!-- Build property abstractions: versions, etc -->
    <properties>
        <project.build.sourceEncoding>UTF-8</project.build.sourceEncoding>
        <maven.install.skip>true</maven.install.skip>
<<<<<<< HEAD
        <revision>4.0.0-rc.2-SNAPSHOT</revision>
=======
        <revision>4.0.0-rc.3-SNAPSHOT</revision>
>>>>>>> 51d4f0bb
    </properties>
    <modules>
        <module>jvector-base</module>
        <module>jvector-twenty</module>
        <module>jvector-native</module>
        <module>jvector-tests</module>
        <module>jvector-multirelease</module>
        <module>jvector-examples</module>
        <module>benchmarks-jmh</module>
    </modules>
    <build>
        <resources>
            <resource>
                <directory>src/main/resources</directory>
                <filtering>true</filtering>
            </resource>
        </resources>
        <plugins>
            <plugin>
                <groupId>org.apache.maven.plugins</groupId>
                <artifactId>maven-deploy-plugin</artifactId>
                <version>3.1.1</version>
                <configuration>
                    <skip>true</skip>
                </configuration>
            </plugin>
            <plugin>
                <groupId>org.codehaus.mojo</groupId>
                <artifactId>exec-maven-plugin</artifactId>
                <version>3.1.0</version>
                <configuration>
                    <skip>true</skip>
                    <executable>${java.home}/bin/java</executable>
                </configuration>
            </plugin>
            <plugin>
                <groupId>org.apache.maven.plugins</groupId>
                <artifactId>maven-compiler-plugin</artifactId>
                <version>3.11.0</version>
                <configuration>
                    <release>11</release>
                </configuration>
            </plugin>
            <plugin>
                <groupId>org.apache.maven.plugins</groupId>
                <artifactId>maven-jar-plugin</artifactId>
                <version>3.3.0</version>
            </plugin>
            <plugin>
                <groupId>org.apache.maven.plugins</groupId>
                <artifactId>maven-surefire-plugin</artifactId>
                <version>3.1.2</version>
                <configuration>
                    <skip>true</skip>
                </configuration>
                <dependencies>
                    <dependency>
                        <groupId>org.junit.vintage</groupId>
                        <artifactId>junit-vintage-engine</artifactId>
                        <version>5.9.1</version>
                    </dependency>
                </dependencies>
            </plugin>
            <plugin>
                <groupId>org.apache.maven.plugins</groupId>
                <artifactId>maven-javadoc-plugin</artifactId>
                <version>3.5.0</version>
                <executions>
                    <execution>
                        <id>attach-javadocs</id>
                        <phase>package</phase>
                        <goals>
                            <goal>aggregate-jar</goal>
                        </goals>
                        <configuration>
                            <skippedModules>jvector-examples,jvector-tests</skippedModules>
                            <additionalJOptions>
                                <additionalJOption>--add-modules=jdk.incubator.vector</additionalJOption>
                            </additionalJOptions>
                            <release>22</release>
                        </configuration>
                    </execution>
                </executions>
            </plugin>
            <plugin>
                <groupId>org.codehaus.mojo</groupId>
                <artifactId>flatten-maven-plugin</artifactId>
                <version>1.5.0</version>
                <configuration>
                    <flattenMode>ossrh</flattenMode>
                    <pomElements>
                        <dependencies>resolve</dependencies>
                    </pomElements>
                </configuration>
                <executions>
                    <!-- enable flattening -->
                    <execution>
                        <id>flatten</id>
                        <phase>process-resources</phase>
                        <goals>
                            <goal>flatten</goal>
                        </goals>
                    </execution>
                    <!-- ensure proper cleanup -->
                    <execution>
                        <id>flatten.clean</id>
                        <phase>clean</phase>
                        <goals>
                            <goal>clean</goal>
                        </goals>
                    </execution>
                </executions>
            </plugin>
            <plugin>
                <groupId>org.apache.rat</groupId>
                <artifactId>apache-rat-plugin</artifactId>
                <version>0.15</version>
                <configuration>
                    <excludesFile>rat-excludes.txt</excludesFile>
                </configuration>
                <executions>
                    <execution>
                        <phase>verify</phase>
                        <goals>
                            <goal>check</goal>
                        </goals>
                    </execution>
                </executions>
            </plugin>
        </plugins>
    </build>
    <!-- Only include dependencies that are needed for the multirelease jar to run -->
    <dependencies>
        <dependency>
            <groupId>org.apache.commons</groupId>
            <artifactId>commons-math3</artifactId>
            <version>3.6.1</version>
        </dependency>
        <dependency>
            <groupId>org.agrona</groupId>
            <artifactId>agrona</artifactId>
            <version>1.20.0</version>
        </dependency>
        <dependency>
            <groupId>org.slf4j</groupId>
            <artifactId>slf4j-api</artifactId>
            <version>2.0.16</version>
        </dependency>
        <dependency>
            <groupId>org.yaml</groupId>
            <artifactId>snakeyaml</artifactId>
            <version>2.4</version>
        </dependency>
    </dependencies>
    <dependencyManagement>
        <dependencies>
            <dependency>
                <groupId>org.junit.jupiter</groupId>
                <artifactId>junit-jupiter-engine</artifactId>
                <version>5.9.1</version>
            </dependency>
            <dependency>
                <groupId>com.carrotsearch.randomizedtesting</groupId>
                <artifactId>randomizedtesting-runner</artifactId>
                <version>2.8.1</version>
            </dependency>
            <dependency>
                <groupId>org.openjdk.jmh</groupId>
                <artifactId>jmh-core</artifactId>
                <version>1.35</version>
            </dependency>
            <dependency>
                <groupId>org.openjdk.jmh</groupId>
                <artifactId>jmh-generator-annprocess</artifactId>
                <version>1.35</version>
            </dependency>
        </dependencies>
    </dependencyManagement>
</project><|MERGE_RESOLUTION|>--- conflicted
+++ resolved
@@ -41,11 +41,7 @@
     <properties>
         <project.build.sourceEncoding>UTF-8</project.build.sourceEncoding>
         <maven.install.skip>true</maven.install.skip>
-<<<<<<< HEAD
-        <revision>4.0.0-rc.2-SNAPSHOT</revision>
-=======
         <revision>4.0.0-rc.3-SNAPSHOT</revision>
->>>>>>> 51d4f0bb
     </properties>
     <modules>
         <module>jvector-base</module>
