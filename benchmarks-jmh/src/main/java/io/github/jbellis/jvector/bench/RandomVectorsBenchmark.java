/*
 * Copyright DataStax, Inc.
 *
 * Licensed under the Apache License, Version 2.0 (the "License");
 * you may not use this file except in compliance with the License.
 * You may obtain a copy of the License at
 *
 * http://www.apache.org/licenses/LICENSE-2.0
 *
 * Unless required by applicable law or agreed to in writing, software
 * distributed under the License is distributed on an "AS IS" BASIS,
 * WITHOUT WARRANTIES OR CONDITIONS OF ANY KIND, either express or implied.
 * See the License for the specific language governing permissions and
 * limitations under the License.
 */
package io.github.jbellis.jvector.bench;

import io.github.jbellis.jvector.example.SiftSmall;
import io.github.jbellis.jvector.graph.*;
import io.github.jbellis.jvector.util.Bits;
import io.github.jbellis.jvector.vector.VectorSimilarityFunction;
import org.openjdk.jmh.annotations.*;
import org.openjdk.jmh.infra.Blackhole;
import org.slf4j.Logger;
import org.slf4j.LoggerFactory;

import java.io.IOException;
import java.util.concurrent.TimeUnit;

@BenchmarkMode(Mode.AverageTime)
@OutputTimeUnit(TimeUnit.MILLISECONDS)
@State(Scope.Thread)
@Fork(1)
@Warmup(iterations = 2)
@Measurement(iterations = 5)
@Threads(1)
public class RandomVectorsBenchmark extends AbstractVectorsBenchmark {
    private static final Logger log = LoggerFactory.getLogger(RandomVectorsBenchmark.class);

    @Param({"1000", "10000", "100000", "1000000"})
    int numBaseVectors;
    @Param({"10"})
    int numQueryVectors;

    @Setup
    public void setup() throws IOException {
<<<<<<< HEAD
        commonSetupRandom(numBaseVectors, numQueryVectors);
=======
        originalDimension = 128; // Example dimension, can be adjusted

        baseVectors = new ArrayList<>(numBaseVectors);
        queryVectors = new ArrayList<>(numQueryVectors);

        for (int i = 0; i < numBaseVectors; i++) {
            VectorFloat<?> vector = createRandomVector(originalDimension);
            baseVectors.add(vector);
        }

        for (int i = 0; i < numQueryVectors; i++) {
            VectorFloat<?> vector = createRandomVector(originalDimension);
            queryVectors.add(vector);
        }

        // wrap the raw vectors in a RandomAccessVectorValues
        ravv = new ListRandomAccessVectorValues(baseVectors, originalDimension);

        // score provider using the raw, in-memory vectors
        BuildScoreProvider bsp = BuildScoreProvider.randomAccessScoreProvider(ravv, VectorSimilarityFunction.EUCLIDEAN);

        graphIndexBuilder = new GraphIndexBuilder(bsp,
                ravv.dimension(),
                16, // graph degree
                100, // construction search depth
                1.2f, // allow degree overflow during construction by this factor
                1.2f, // relax neighbor diversity requirement by this factor
                true); // add the hierarchy
        graphIndex = graphIndexBuilder.build(ravv);
    }

    private VectorFloat<?> createRandomVector(int dimension) {
        VectorFloat<?> vector = VECTOR_TYPE_SUPPORT.createFloatVector(dimension);
        for (int i = 0; i < dimension; i++) {
            vector.set(i, (float) Math.random());
        }
        return vector;
>>>>>>> 00a13a8a
    }

    @TearDown
    public void tearDown() throws IOException {
        baseVectors.clear();
        queryVectors.clear();
        graphIndexBuilder.close();
    }

    @Benchmark
    public void testOnHeapRandomVectors(Blackhole blackhole) {
        var queryVector = SiftSmall.randomVector(originalDimension);
        // Your benchmark code here
        var searchResult = GraphSearcher.search(queryVector,
                10, // number of results
                ravv, // vectors we're searching, used for scoring
                VectorSimilarityFunction.EUCLIDEAN, // how to score
                graphIndex,
                Bits.ALL); // valid ordinals to consider
        blackhole.consume(searchResult);
    }
}<|MERGE_RESOLUTION|>--- conflicted
+++ resolved
@@ -17,14 +17,19 @@
 
 import io.github.jbellis.jvector.example.SiftSmall;
 import io.github.jbellis.jvector.graph.*;
+import io.github.jbellis.jvector.graph.similarity.BuildScoreProvider;
 import io.github.jbellis.jvector.util.Bits;
 import io.github.jbellis.jvector.vector.VectorSimilarityFunction;
+import io.github.jbellis.jvector.vector.VectorizationProvider;
+import io.github.jbellis.jvector.vector.types.VectorFloat;
+import io.github.jbellis.jvector.vector.types.VectorTypeSupport;
 import org.openjdk.jmh.annotations.*;
 import org.openjdk.jmh.infra.Blackhole;
 import org.slf4j.Logger;
 import org.slf4j.LoggerFactory;
 
 import java.io.IOException;
+import java.util.ArrayList;
 import java.util.concurrent.TimeUnit;
 
 @BenchmarkMode(Mode.AverageTime)
@@ -34,9 +39,15 @@
 @Warmup(iterations = 2)
 @Measurement(iterations = 5)
 @Threads(1)
-public class RandomVectorsBenchmark extends AbstractVectorsBenchmark {
+public class RandomVectorsBenchmark {
     private static final Logger log = LoggerFactory.getLogger(RandomVectorsBenchmark.class);
-
+    private static final VectorTypeSupport VECTOR_TYPE_SUPPORT = VectorizationProvider.getInstance().getVectorTypeSupport();
+    private RandomAccessVectorValues ravv;
+    private ArrayList<VectorFloat<?>> baseVectors;
+    private ArrayList<VectorFloat<?>> queryVectors;
+    private GraphIndexBuilder graphIndexBuilder;
+    private GraphIndex graphIndex;
+    int originalDimension;
     @Param({"1000", "10000", "100000", "1000000"})
     int numBaseVectors;
     @Param({"10"})
@@ -44,9 +55,6 @@
 
     @Setup
     public void setup() throws IOException {
-<<<<<<< HEAD
-        commonSetupRandom(numBaseVectors, numQueryVectors);
-=======
         originalDimension = 128; // Example dimension, can be adjusted
 
         baseVectors = new ArrayList<>(numBaseVectors);
@@ -84,7 +92,6 @@
             vector.set(i, (float) Math.random());
         }
         return vector;
->>>>>>> 00a13a8a
     }
 
     @TearDown
