<?xml version="1.0" encoding="UTF-8"?>
<project xmlns="http://maven.apache.org/POM/4.0.0"
         xmlns:xsi="http://www.w3.org/2001/XMLSchema-instance"
         xsi:schemaLocation="http://maven.apache.org/POM/4.0.0
                             http://maven.apache.org/xsd/maven-4.0.0.xsd">
    <modelVersion>4.0.0</modelVersion>
    <parent>
        <groupId>io.github.jbellis</groupId>
        <artifactId>jvector-parent</artifactId>
        <version>${revision}</version>
    </parent>
    <artifactId>jvector-examples</artifactId>
    <name>JVector Examples</name>
    <build>
        <plugins>
            <plugin>
                <groupId>org.codehaus.mojo</groupId>
                <artifactId>exec-maven-plugin</artifactId>
                <configuration>
                    <skip>false</skip>
                    <workingDirectory>${project.parent.basedir}</workingDirectory>
                </configuration>
            </plugin>
        </plugins>
    </build>
    <dependencies>
        <dependency>
            <groupId>io.github.jbellis</groupId>
            <artifactId>jvector-base</artifactId>
            <version>${project.version}</version>
        </dependency>
        <dependency>
            <groupId>io.jhdf</groupId>
            <artifactId>jhdf</artifactId>
            <version>0.6.10</version>
        </dependency>
        <dependency>
            <groupId>com.indeed</groupId>
            <artifactId>util-mmap</artifactId>
            <version>1.0.52-3042601</version>
        </dependency>
        <dependency>
<<<<<<< HEAD
            <groupId>software.amazon.awssdk</groupId>
            <artifactId>s3-transfer-manager</artifactId>
            <version>2.21.2</version>
        </dependency>
        <dependency>
            <groupId>software.amazon.awssdk</groupId>
            <artifactId>aws-crt-client</artifactId>
            <version>2.21.2</version>
=======
            <groupId>com.kohlschutter.junixsocket</groupId>
            <artifactId>junixsocket-core</artifactId>
            <version>2.8.1</version>
            <type>pom</type>
>>>>>>> 8aa76057
        </dependency>
    </dependencies>
    <profiles>
        <profile>
            <id>jdk11</id>
            <build>
                <plugins>
                    <plugin>
                        <groupId>org.codehaus.mojo</groupId>
                        <artifactId>exec-maven-plugin</artifactId>
                        <configuration>
                            <skip>false</skip>
                        </configuration>
                        <executions>
                            <execution>
                                <id>sift</id>
                                <configuration>
                                    <arguments>
                                        <argument>-classpath</argument>
                                        <classpath/>
                                        <argument>-ea</argument>
                                        <argument>io.github.jbellis.jvector.example.SiftSmall</argument>
                                    </arguments>
                                </configuration>
                            </execution>
                            <execution>
                                <id>bench</id>
                                <configuration>
                                    <arguments>
                                        <argument>-classpath</argument>
                                        <classpath/>
                                        <argument>-Xmx32G</argument>
                                        <argument>-ea</argument>
                                        <argument>io.github.jbellis.jvector.example.Bench</argument>
                                    </arguments>
                                </configuration>
                            </execution>
                        </executions>
                    </plugin>
                </plugins>
            </build>
        </profile>
        <profile>
            <id>jdk20</id>
            <activation>
                <activeByDefault>true</activeByDefault>
            </activation>
            <dependencies>
                <dependency>
                    <groupId>io.github.jbellis</groupId>
                    <artifactId>jvector-twenty</artifactId>
                    <version>${project.version}</version>
                    <scope>compile</scope>
                </dependency>
            </dependencies>
            <build>
                <plugins>
                    <plugin>
                        <groupId>org.codehaus.mojo</groupId>
                        <artifactId>exec-maven-plugin</artifactId>
                        <configuration>
                            <skip>false</skip>
                        </configuration>
                        <executions>
                            <execution>
                                <id>sift</id>
                                <configuration>
                                    <arguments>
                                        <argument>-classpath</argument>
                                        <classpath/>
                                        <argument>--add-modules=jdk.incubator.vector</argument>
                                        <argument>-ea</argument>
                                        <argument>io.github.jbellis.jvector.example.SiftSmall</argument>
                                    </arguments>
                                </configuration>
                            </execution>
                            <execution>
                                <id>bench</id>
                                <configuration>
                                    <arguments>
                                        <argument>-classpath</argument>
                                        <classpath/>
                                        <argument>--add-modules=jdk.incubator.vector</argument>
                                        <argument>-Xmx12G</argument>
                                        <argument>-ea</argument>
                                        <argument>io.github.jbellis.jvector.example.Bench</argument>
                                    </arguments>
                                </configuration>
                            </execution>
                            <execution>
                                <id>ipcserve</id>
                                <configuration>
                                    <arguments>
                                        <argument>-classpath</argument>
                                        <classpath/>
                                        <argument>--add-modules=jdk.incubator.vector</argument>
                                        <argument>-ea</argument>
                                        <argument>io.github.jbellis.jvector.example.IPCService</argument>
                                    </arguments>
                                </configuration>
                            </execution>
                            <execution>
                                <id>ipcserve-1core</id>
                                <configuration>
                                    <arguments>
                                        <argument>-classpath</argument>
                                        <classpath/>
                                        <argument>--add-modules=jdk.incubator.vector</argument>
                                        <argument>-Djava.util.concurrent.ForkJoinPool.common.parallelism=1</argument>
                                        <argument>-Djvector.physical_core_count=1</argument>
                                        <argument>-ea</argument>
                                        <argument>io.github.jbellis.jvector.example.IPCService</argument>
                                    </arguments>
                                </configuration>
                            </execution>
                        </executions>
                    </plugin>
                </plugins>
            </build>
        </profile>
    </profiles>
</project><|MERGE_RESOLUTION|>--- conflicted
+++ resolved
@@ -40,7 +40,6 @@
             <version>1.0.52-3042601</version>
         </dependency>
         <dependency>
-<<<<<<< HEAD
             <groupId>software.amazon.awssdk</groupId>
             <artifactId>s3-transfer-manager</artifactId>
             <version>2.21.2</version>
@@ -49,12 +48,12 @@
             <groupId>software.amazon.awssdk</groupId>
             <artifactId>aws-crt-client</artifactId>
             <version>2.21.2</version>
-=======
+        </dependency>
+        <dependency>
             <groupId>com.kohlschutter.junixsocket</groupId>
             <artifactId>junixsocket-core</artifactId>
             <version>2.8.1</version>
             <type>pom</type>
->>>>>>> 8aa76057
         </dependency>
     </dependencies>
     <profiles>
