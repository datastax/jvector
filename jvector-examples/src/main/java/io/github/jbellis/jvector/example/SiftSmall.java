/*
 * Copyright DataStax, Inc.
 *
 * Licensed under the Apache License, Version 2.0 (the "License");
 * you may not use this file except in compliance with the License.
 * You may obtain a copy of the License at
 *
 * http://www.apache.org/licenses/LICENSE-2.0
 *
 * Unless required by applicable law or agreed to in writing, software
 * distributed under the License is distributed on an "AS IS" BASIS,
 * WITHOUT WARRANTIES OR CONDITIONS OF ANY KIND, either express or implied.
 * See the License for the specific language governing permissions and
 * limitations under the License.
 */

package io.github.jbellis.jvector.example;

import io.github.jbellis.jvector.disk.RandomAccessReader;
import io.github.jbellis.jvector.disk.ReaderSupplier;
import io.github.jbellis.jvector.disk.SimpleMappedReader;
import io.github.jbellis.jvector.example.util.MMapReader;
import io.github.jbellis.jvector.example.util.SiftLoader;
import io.github.jbellis.jvector.graph.GraphIndex;
import io.github.jbellis.jvector.graph.GraphIndexBuilder;
import io.github.jbellis.jvector.graph.GraphSearcher;
import io.github.jbellis.jvector.graph.ListRandomAccessVectorValues;
import io.github.jbellis.jvector.graph.OnHeapGraphIndex;
import io.github.jbellis.jvector.graph.RandomAccessVectorValues;
import io.github.jbellis.jvector.graph.SearchResult;
import io.github.jbellis.jvector.graph.disk.Feature;
import io.github.jbellis.jvector.graph.disk.FeatureId;
import io.github.jbellis.jvector.graph.disk.InlineVectors;
import io.github.jbellis.jvector.graph.disk.NVQ;
import io.github.jbellis.jvector.graph.disk.OnDiskGraphIndex;
import io.github.jbellis.jvector.graph.disk.OnDiskGraphIndexWriter;
import io.github.jbellis.jvector.graph.disk.OrdinalMapper;
import io.github.jbellis.jvector.graph.similarity.BuildScoreProvider;
import io.github.jbellis.jvector.graph.similarity.ScoreFunction.ApproximateScoreFunction;
import io.github.jbellis.jvector.graph.similarity.ScoreFunction.ExactScoreFunction;
import io.github.jbellis.jvector.graph.similarity.SearchScoreProvider;
<<<<<<< HEAD
import io.github.jbellis.jvector.quantization.MutablePQVectors;
import io.github.jbellis.jvector.quantization.NVQuantization;
import io.github.jbellis.jvector.quantization.PQVectors;
import io.github.jbellis.jvector.quantization.ProductQuantization;
=======
import io.github.jbellis.jvector.pq.MutablePQVectors;
import io.github.jbellis.jvector.pq.PQVectors;
import io.github.jbellis.jvector.pq.ProductQuantization;
>>>>>>> 7b78c9e2
import io.github.jbellis.jvector.util.Bits;
import io.github.jbellis.jvector.util.ExceptionUtils;
import io.github.jbellis.jvector.util.ExplicitThreadLocal;
import io.github.jbellis.jvector.vector.VectorSimilarityFunction;
import io.github.jbellis.jvector.vector.VectorUtil;
import io.github.jbellis.jvector.vector.VectorizationProvider;
import io.github.jbellis.jvector.vector.types.VectorFloat;
import io.github.jbellis.jvector.vector.types.VectorTypeSupport;

import java.io.BufferedOutputStream;
import java.io.DataOutputStream;
import java.io.IOException;
import java.io.UncheckedIOException;
import java.nio.file.Files;
import java.nio.file.Path;
import java.util.ArrayList;
import java.util.List;
import java.util.Map;
import java.util.Random;
import java.util.Set;
import java.util.concurrent.ThreadLocalRandom;
import java.util.concurrent.atomic.AtomicInteger;
import java.util.function.Function;
import java.util.stream.IntStream;

import static java.lang.Math.min;

// this class uses explicit typing instead of `var` for easier reading when excerpted for instructional use
public class SiftSmall {
    private static final VectorTypeSupport vts = VectorizationProvider.getInstance().getVectorTypeSupport();

    // hello world
    public static void siftInMemory(ArrayList<VectorFloat<?>> baseVectors) throws IOException {
        // infer the dimensionality from the first vector
        int originalDimension = baseVectors.get(0).length();
        // wrap the raw vectors in a RandomAccessVectorValues
        RandomAccessVectorValues ravv = new ListRandomAccessVectorValues(baseVectors, originalDimension);

        // score provider using the raw, in-memory vectors
        BuildScoreProvider bsp = BuildScoreProvider.randomAccessScoreProvider(ravv, VectorSimilarityFunction.EUCLIDEAN);
        try (GraphIndexBuilder builder = new GraphIndexBuilder(bsp,
                                                               ravv.dimension(),
                                                               16, // graph degree
                                                               100, // construction search depth
                                                               1.2f, // allow degree overflow during construction by this factor
                                                               1.2f)) // relax neighbor diversity requirement by this factor
        {
            // build the index (in memory)
            OnHeapGraphIndex index = builder.build(ravv);

            // search for a random vector
            VectorFloat<?> q = randomVector(originalDimension);
            SearchResult sr = GraphSearcher.search(q,
                                                   10, // number of results
                                                   ravv, // vectors we're searching, used for scoring
                                                   VectorSimilarityFunction.EUCLIDEAN, // how to score
                                                   index,
                                                   Bits.ALL); // valid ordinals to consider
            for (SearchResult.NodeScore ns : sr.getNodes()) {
                System.out.println(ns);
            }
        }
    }

    // show how to use explicit GraphSearcher objects
    public static void siftInMemoryWithSearcher(ArrayList<VectorFloat<?>> baseVectors) throws IOException {
        int originalDimension = baseVectors.get(0).length();
        RandomAccessVectorValues ravv = new ListRandomAccessVectorValues(baseVectors, originalDimension);

        BuildScoreProvider bsp = BuildScoreProvider.randomAccessScoreProvider(ravv, VectorSimilarityFunction.EUCLIDEAN);
        try (GraphIndexBuilder builder = new GraphIndexBuilder(bsp, ravv.dimension(), 16, 100, 1.2f, 1.2f)) {
            OnHeapGraphIndex index = builder.build(ravv);

            // search for a random vector using a GraphSearcher and SearchScoreProvider
            VectorFloat<?> q = randomVector(originalDimension);
            try (GraphSearcher searcher = new GraphSearcher(index)) {
                SearchScoreProvider ssp = SearchScoreProvider.exact(q, VectorSimilarityFunction.EUCLIDEAN, ravv);
                SearchResult sr = searcher.search(ssp, 10, Bits.ALL);
                for (SearchResult.NodeScore ns : sr.getNodes()) {
                    System.out.println(ns);
                }
            }
        }
    }

    // call out to testRecall instead of doing manual searches
    public static void siftInMemoryWithRecall(List<VectorFloat<?>> baseVectors, List<VectorFloat<?>> queryVectors, List<Set<Integer>> groundTruth) throws IOException {
        int originalDimension = baseVectors.get(0).length();
        RandomAccessVectorValues ravv = new ListRandomAccessVectorValues(baseVectors, originalDimension);

        BuildScoreProvider bsp = BuildScoreProvider.randomAccessScoreProvider(ravv, VectorSimilarityFunction.EUCLIDEAN);
        try (GraphIndexBuilder builder = new GraphIndexBuilder(bsp, ravv.dimension(), 16, 100, 1.2f, 1.2f)) {
            OnHeapGraphIndex index = builder.build(ravv);
            // measure our recall against the (exactly computed) ground truth
            Function<VectorFloat<?>, SearchScoreProvider> sspFactory = q -> SearchScoreProvider.exact(q, VectorSimilarityFunction.EUCLIDEAN, ravv);
            testRecall(index, queryVectors, groundTruth, sspFactory);
        }
    }

    // write and load index to and from disk
    public static void siftPersisted(List<VectorFloat<?>> baseVectors, List<VectorFloat<?>> queryVectors, List<Set<Integer>> groundTruth) throws IOException {
        int originalDimension = baseVectors.get(0).length();
        RandomAccessVectorValues ravv = new ListRandomAccessVectorValues(baseVectors, originalDimension);

        BuildScoreProvider bsp = BuildScoreProvider.randomAccessScoreProvider(ravv, VectorSimilarityFunction.EUCLIDEAN);
        Path indexPath = Files.createTempFile("siftsmall", ".inline");
        try (GraphIndexBuilder builder = new GraphIndexBuilder(bsp, ravv.dimension(), 16, 100, 1.2f, 1.2f)) {
            // build the index (in memory)
            OnHeapGraphIndex index = builder.build(ravv);
            // write the index to disk with default options
            OnDiskGraphIndex.write(index, ravv, indexPath);
        }

        // on-disk indexes require a ReaderSupplier (not just a Reader) because we will want it to
        // open additional readers for searching
        ReaderSupplier rs = new SimpleMappedReader.Supplier(indexPath);
        OnDiskGraphIndex index = OnDiskGraphIndex.load(rs);
        // measure our recall against the (exactly computed) ground truth
        Function<VectorFloat<?>, SearchScoreProvider> sspFactory = q -> SearchScoreProvider.exact(q, VectorSimilarityFunction.EUCLIDEAN, ravv);
        testRecall(index, queryVectors, groundTruth, sspFactory);
    }

    // diskann-style index with PQ
    public static void siftDiskAnn(List<VectorFloat<?>> baseVectors, List<VectorFloat<?>> queryVectors, List<Set<Integer>> groundTruth) throws IOException {
        int originalDimension = baseVectors.get(0).length();
        RandomAccessVectorValues ravv = new ListRandomAccessVectorValues(baseVectors, originalDimension);

        BuildScoreProvider bsp = BuildScoreProvider.randomAccessScoreProvider(ravv, VectorSimilarityFunction.EUCLIDEAN);
        Path indexPath = Files.createTempFile("siftsmall", ".inline");
        try (GraphIndexBuilder builder = new GraphIndexBuilder(bsp, ravv.dimension(), 16, 100, 1.2f, 1.2f)) {
            OnHeapGraphIndex index = builder.build(ravv);
            OnDiskGraphIndex.write(index, ravv, indexPath);
        }

        // compute and write compressed vectors to disk
        Path pqPath = Files.createTempFile("siftsmall", ".pq");
        try (DataOutputStream out = new DataOutputStream(new BufferedOutputStream(Files.newOutputStream(pqPath)))) {
            // Compress the original vectors using PQ. this represents a compression ratio of 128 * 4 / 16 = 32x
            ProductQuantization pq = ProductQuantization.compute(ravv,
                                                                 16, // number of subspaces
                                                                 256, // number of centroids per subspace
                                                                 true); // center the dataset
            var pqv = pq.encodeAll(ravv);
            // write the compressed vectors to disk
            pqv.write(out);
        }

        ReaderSupplier rs = new MMapReader.Supplier(indexPath);
        OnDiskGraphIndex index = OnDiskGraphIndex.load(rs);
        // load the PQVectors that we just wrote to disk
        try (RandomAccessReader in = new SimpleMappedReader(pqPath)) {
            PQVectors pqv = PQVectors.load(in);
            // SearchScoreProvider that does a first pass with the loaded-in-memory PQVectors,
            // then reranks with the exact vectors that are stored on disk in the index
            Function<VectorFloat<?>, SearchScoreProvider> sspFactory = q -> {
                ApproximateScoreFunction asf = pqv.precomputedScoreFunctionFor(q, VectorSimilarityFunction.EUCLIDEAN);
                ExactScoreFunction reranker = index.getView().rerankerFor(q, VectorSimilarityFunction.EUCLIDEAN);
                return new SearchScoreProvider(asf, reranker);
            };
            // measure our recall against the (exactly computed) ground truth
            testRecall(index, queryVectors, groundTruth, sspFactory);
        }
    }

    public static void siftDiskAnnLTM(List<VectorFloat<?>> baseVectors, List<VectorFloat<?>> queryVectors, List<Set<Integer>> groundTruth) throws IOException {
        int originalDimension = baseVectors.get(0).length();
        RandomAccessVectorValues ravv = new ListRandomAccessVectorValues(baseVectors, originalDimension);

        // compute the codebook, but don't encode any vectors yet
        ProductQuantization pq = ProductQuantization.compute(ravv, 16, 256, true);

        // as we build the index we'll compress the new vectors and add them to this List backing a PQVectors;
        // this is used to score the construction searches
        var pqv = new MutablePQVectors(pq);
        BuildScoreProvider bsp = BuildScoreProvider.pqBuildScoreProvider(VectorSimilarityFunction.EUCLIDEAN, pqv);

        Path indexPath = Files.createTempFile("siftsmall", ".inline");
        Path pqPath = Files.createTempFile("siftsmall", ".pq");
        // Builder creation looks mostly the same
        try (GraphIndexBuilder builder = new GraphIndexBuilder(bsp, ravv.dimension(), 16, 100, 1.2f, 1.2f);
             // explicit Writer for the first time, this is what's behind OnDiskGraphIndex.write
             OnDiskGraphIndexWriter writer = new OnDiskGraphIndexWriter.Builder(builder.getGraph(), indexPath)
                     .with(new InlineVectors(ravv.dimension()))
                     .withMapper(new OrdinalMapper.IdentityMapper(baseVectors.size() - 1))
                     .build();
             // output for the compressed vectors
             DataOutputStream pqOut = new DataOutputStream(new BufferedOutputStream(Files.newOutputStream(pqPath))))
        {
            // build the index vector-at-a-time (on disk)
            for (int ordinal = 0; ordinal < baseVectors.size(); ordinal++) {
                VectorFloat<?> v = baseVectors.get(ordinal);
                // compress the new vector and add it to the PQVectors
                pqv.encodeAndSet(ordinal, v);
                // write the full vector to disk
                writer.writeInline(ordinal, Feature.singleState(FeatureId.INLINE_VECTORS, new InlineVectors.State(v)));
                // now add it to the graph -- the previous steps must be completed first since the PQVectors
                // and InlineVectorValues are both used during the search that runs as part of addGraphNode construction
                builder.addGraphNode(ordinal, v);
            }

            // cleanup does a final enforcement of maxDegree and handles other scenarios like deleted nodes
            // that we don't need to worry about here
            builder.cleanup();

            // finish writing the index (by filling in the edge lists) and write our completed PQVectors
            writer.write(Map.of());
            pqv.write(pqOut);
        }

        // searching the index does not change
        ReaderSupplier rs = new MMapReader.Supplier(indexPath);
        OnDiskGraphIndex index = OnDiskGraphIndex.load(rs);
        try (RandomAccessReader in = new SimpleMappedReader(pqPath)) {
            var pqvSearch = PQVectors.load(in);
            Function<VectorFloat<?>, SearchScoreProvider> sspFactory = q -> {
                ApproximateScoreFunction asf = pqvSearch.precomputedScoreFunctionFor(q, VectorSimilarityFunction.EUCLIDEAN);
                ExactScoreFunction reranker = index.getView().rerankerFor(q, VectorSimilarityFunction.EUCLIDEAN);
                return new SearchScoreProvider(asf, reranker);
            };
            testRecall(index, queryVectors, groundTruth, sspFactory);
        }
    }

    public static void siftDiskAnnLTMWithNVQ(List<VectorFloat<?>> baseVectors, List<VectorFloat<?>> queryVectors, List<Set<Integer>> groundTruth) throws IOException {
        int originalDimension = baseVectors.get(0).length();
        RandomAccessVectorValues ravv = new ListRandomAccessVectorValues(baseVectors, originalDimension);

        // compute the codebook, but don't encode any vectors yet
        ProductQuantization pq = ProductQuantization.compute(ravv, 16, 256, true);

        var nvq = NVQuantization.compute(ravv, 2);

        // as we build the index we'll compress the new vectors and add them to this List backing a PQVectors;
        // this is used to score the construction searches
        var pqv = new MutablePQVectors(pq);
        BuildScoreProvider bsp = BuildScoreProvider.pqBuildScoreProvider(VectorSimilarityFunction.EUCLIDEAN, pqv);

        Path indexPath = Files.createTempFile("siftsmall", ".inline");
        Path pqPath = Files.createTempFile("siftsmall", ".pq");
        // Builder creation looks mostly the same
        try (GraphIndexBuilder builder = new GraphIndexBuilder(bsp, ravv.dimension(), 16, 100, 1.2f, 1.2f);
             // explicit Writer for the first time, this is what's behind OnDiskGraphIndex.write
             OnDiskGraphIndexWriter writer = new OnDiskGraphIndexWriter.Builder(builder.getGraph(), indexPath)
                     .with(new NVQ(nvq))
                     .withMapper(new OrdinalMapper.IdentityMapper(baseVectors.size() - 1))
                     .build();
             // output for the compressed vectors
             DataOutputStream pqOut = new DataOutputStream(new BufferedOutputStream(Files.newOutputStream(pqPath))))
        {
            // build the index vector-at-a-time (on disk)
            for (int ordinal = 0; ordinal < baseVectors.size(); ordinal++) {
                VectorFloat<?> v = baseVectors.get(ordinal);
                // compress the new vector and add it to the PQVectors (via incrementallyCompressedVectors)
                pqv.encodeAndSet(ordinal, v);
                // write the full vector to disk
                writer.writeInline(ordinal, Feature.singleState(FeatureId.NVQ_VECTORS, new NVQ.State(nvq.encode(v))));
                // now add it to the graph -- the previous steps must be completed first since the PQVectors
                // and InlineVectorValues are both used during the search that runs as part of addGraphNode construction
                builder.addGraphNode(ordinal, v);
            }

            // cleanup does a final enforcement of maxDegree and handles other scenarios like deleted nodes
            // that we don't need to worry about here
            builder.cleanup();

            // finish writing the index (by filling in the edge lists) and write our completed PQVectors
            writer.write(Map.of());
            pqv.write(pqOut);
        }

        // searching the index does not change
        ReaderSupplier rs = new MMapReader.Supplier(indexPath);
        OnDiskGraphIndex index = OnDiskGraphIndex.load(rs);
        try (RandomAccessReader in = new SimpleMappedReader(pqPath)) {
            var pqvSearch = PQVectors.load(in);
            Function<VectorFloat<?>, SearchScoreProvider> sspFactory = q -> {
                ApproximateScoreFunction asf = pqvSearch.precomputedScoreFunctionFor(q, VectorSimilarityFunction.EUCLIDEAN);
                ExactScoreFunction reranker = index.getView().rerankerFor(q, VectorSimilarityFunction.EUCLIDEAN);
                return new SearchScoreProvider(asf, reranker);
            };
            testRecall(index, queryVectors, groundTruth, sspFactory);
        }
    }

    //
    // Utilities and main() harness
    //

    public static VectorFloat<?> randomVector(int dim) {
        Random R = ThreadLocalRandom.current();
        VectorFloat<?> vec = vts.createFloatVector(dim);
        for (int i = 0; i < dim; i++) {
            vec.set(i, R.nextFloat());
            if (R.nextBoolean()) {
                vec.set(i, -vec.get(i));
            }
        }
        VectorUtil.l2normalize(vec);
        return vec;
    }

    private static void testRecall(GraphIndex graph,
                                   List<VectorFloat<?>> queryVectors,
                                   List<Set<Integer>> groundTruth,
                                   Function<VectorFloat<?>,
                                   SearchScoreProvider> sspFactory)
            throws IOException
    {
        AtomicInteger topKfound = new AtomicInteger(0);
        int topK = 100;
        String graphType = graph.getClass().getSimpleName();
        try (ExplicitThreadLocal<GraphSearcher> searchers = ExplicitThreadLocal.withInitial(() -> new GraphSearcher(graph))) {
            IntStream.range(0, queryVectors.size()).parallel().forEach(i -> {
                VectorFloat<?> queryVector = queryVectors.get(i);
                try (GraphSearcher searcher = searchers.get()) {
                    SearchScoreProvider ssp = sspFactory.apply(queryVector);
                    int rerankK = ssp.scoreFunction().isExact() ? topK : 2 * topK; // hardcoded overquery factor of 2x when reranking
                    SearchResult.NodeScore[] nn = searcher.search(ssp, rerankK, Bits.ALL).getNodes();

                    Set<Integer> gt = groundTruth.get(i);
                    long n = IntStream.range(0, min(topK, nn.length)).filter(j -> gt.contains(nn[j].node)).count();
                    topKfound.addAndGet((int) n);
                } catch (IOException e) {
                    throw new UncheckedIOException(e);
                }
            });
        } catch (Exception e) {
            ExceptionUtils.throwIoException(e);
        }
        System.out.printf("(%s) Recall: %.4f%n", graphType, (double) topKfound.get() / (queryVectors.size() * topK));
    }

    public static void main(String[] args) throws IOException {
        var siftPath = "siftsmall";
        var baseVectors = SiftLoader.readFvecs(String.format("%s/siftsmall_base.fvecs", siftPath));
        var queryVectors = SiftLoader.readFvecs(String.format("%s/siftsmall_query.fvecs", siftPath));
        var groundTruth = SiftLoader.readIvecs(String.format("%s/siftsmall_groundtruth.ivecs", siftPath));
        System.out.format("%d base and %d query vectors loaded, dimensions %d%n",
                          baseVectors.size(), queryVectors.size(), baseVectors.get(0).length());

        siftInMemory(baseVectors);
        siftInMemoryWithSearcher(baseVectors);
        siftInMemoryWithRecall(baseVectors, queryVectors, groundTruth);
        siftPersisted(baseVectors, queryVectors, groundTruth);
        siftDiskAnn(baseVectors, queryVectors, groundTruth);
        siftDiskAnnLTM(baseVectors, queryVectors, groundTruth);
        siftDiskAnnLTMWithNVQ(baseVectors, queryVectors, groundTruth);
    }
}<|MERGE_RESOLUTION|>--- conflicted
+++ resolved
@@ -39,16 +39,10 @@
 import io.github.jbellis.jvector.graph.similarity.ScoreFunction.ApproximateScoreFunction;
 import io.github.jbellis.jvector.graph.similarity.ScoreFunction.ExactScoreFunction;
 import io.github.jbellis.jvector.graph.similarity.SearchScoreProvider;
-<<<<<<< HEAD
 import io.github.jbellis.jvector.quantization.MutablePQVectors;
 import io.github.jbellis.jvector.quantization.NVQuantization;
 import io.github.jbellis.jvector.quantization.PQVectors;
 import io.github.jbellis.jvector.quantization.ProductQuantization;
-=======
-import io.github.jbellis.jvector.pq.MutablePQVectors;
-import io.github.jbellis.jvector.pq.PQVectors;
-import io.github.jbellis.jvector.pq.ProductQuantization;
->>>>>>> 7b78c9e2
 import io.github.jbellis.jvector.util.Bits;
 import io.github.jbellis.jvector.util.ExceptionUtils;
 import io.github.jbellis.jvector.util.ExplicitThreadLocal;
@@ -301,7 +295,7 @@
             // build the index vector-at-a-time (on disk)
             for (int ordinal = 0; ordinal < baseVectors.size(); ordinal++) {
                 VectorFloat<?> v = baseVectors.get(ordinal);
-                // compress the new vector and add it to the PQVectors (via incrementallyCompressedVectors)
+                // compress the new vector and add it to the PQVectors
                 pqv.encodeAndSet(ordinal, v);
                 // write the full vector to disk
                 writer.writeInline(ordinal, Feature.singleState(FeatureId.NVQ_VECTORS, new NVQ.State(nvq.encode(v))));
