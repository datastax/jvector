--- conflicted
+++ resolved
@@ -110,11 +110,7 @@
             return;
         }
 
-<<<<<<< HEAD
-        // Download from http://ann-benchmarks.com/datasetName
-=======
         // Download from https://ann-benchmarks.com/datasetName
->>>>>>> a1af7ceb
         var url = "https://ann-benchmarks.com/" + datasetName;
         System.out.println("Downloading: " + url);
 
