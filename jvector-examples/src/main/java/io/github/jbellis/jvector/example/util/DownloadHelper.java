--- conflicted
+++ resolved
@@ -5,10 +5,6 @@
 import software.amazon.awssdk.regions.Region;
 import software.amazon.awssdk.services.s3.S3AsyncClient;
 import software.amazon.awssdk.services.s3.S3AsyncClientBuilder;
-import software.amazon.awssdk.services.s3.S3Client;
-import software.amazon.awssdk.services.s3.model.ListObjectsV2Request;
-import software.amazon.awssdk.services.s3.model.ListObjectsV2Response;
-import software.amazon.awssdk.services.s3.model.S3Object;
 import software.amazon.awssdk.transfer.s3.S3TransferManager;
 import software.amazon.awssdk.transfer.s3.model.CompletedFileDownload;
 import software.amazon.awssdk.transfer.s3.model.DownloadFileRequest;
@@ -23,7 +19,6 @@
 import java.nio.file.Path;
 import java.nio.file.Paths;
 import java.nio.file.StandardCopyOption;
-import java.util.Arrays;
 import java.util.List;
 import java.util.stream.Collectors;
 
@@ -43,8 +38,8 @@
         List<String> keys;
         if (null == files || files.isEmpty()) {
             keys = List.of("wikipedia_squad/100k/ada_002_100000_base_vectors.fvec",
-                           "wikipedia_squad/100k/ada_002_100000_query_vectors_10000.fvec",
-                           "wikipedia_squad/100k/ada_002_100000_indices_query_10000.ivec");
+                    "wikipedia_squad/100k/ada_002_100000_query_vectors_10000.fvec",
+                    "wikipedia_squad/100k/ada_002_100000_indices_query_10000.ivec");
         } else {
             keys = files;
         }
@@ -78,18 +73,17 @@
                                 .build();
 
                 // 3 retries
+                FileDownload downloadFile;
+                CompletedFileDownload downloadResult;
+                long downloadedSize;
                 for (int i = 0; i < 3; i++) {
-                    FileDownload downloadFile = tm.downloadFile(downloadFileRequest);
-                    CompletedFileDownload downloadResult = downloadFile.completionFuture().join();
-                    long downloadedSize = Files.size(path);
+                    downloadFile = tm.downloadFile(downloadFileRequest);
+                    downloadResult = downloadFile.completionFuture().join();
+                    downloadedSize = Files.size(path);
 
                     // Check if downloaded file size matches the expected size
                     if (downloadedSize == downloadResult.response().contentLength()) {
-<<<<<<< HEAD
                         System.out.println("Downloaded file of length " + downloadedSize);
-=======
-                        System.out.println("Downloaded file of length " + downloadResult.response().contentLength());
->>>>>>> a1af7ceb
                         break;  // Successfully downloaded
                     } else {
                         System.out.println("Incomplete download. Retrying...");
