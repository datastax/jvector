/*
 * Copyright DataStax, Inc.
 *
 * Licensed under the Apache License, Version 2.0 (the "License");
 * you may not use this file except in compliance with the License.
 * You may obtain a copy of the License at
 *
 * http://www.apache.org/licenses/LICENSE-2.0
 *
 * Unless required by applicable law or agreed to in writing, software
 * distributed under the License is distributed on an "AS IS" BASIS,
 * WITHOUT WARRANTIES OR CONDITIONS OF ANY KIND, either express or implied.
 * See the License for the specific language governing permissions and
 * limitations under the License.
 */

package io.github.jbellis.jvector.example;

import com.fasterxml.jackson.databind.ObjectMapper;
import io.github.jbellis.jvector.example.util.BenchmarkSummarizer;
import io.github.jbellis.jvector.example.util.BenchmarkSummarizer.SummaryStats;
import io.github.jbellis.jvector.example.util.DataSet;
import io.github.jbellis.jvector.example.util.DataSetLoader;
import io.github.jbellis.jvector.example.yaml.DatasetCollection;
import io.github.jbellis.jvector.example.yaml.MultiConfig;
import io.github.jbellis.jvector.graph.disk.feature.FeatureId;

import java.io.File;
import java.io.IOException;
import java.util.ArrayList;
import java.util.Arrays;
import java.util.EnumSet;
import java.util.List;
import java.util.regex.Pattern;
import java.util.stream.Collectors;

/**
 * Tests GraphIndexes against vectors from various datasets
 */
public class BenchYAML {
    public static void main(String[] args) throws IOException {
        // Check for --output argument
        String outputPath = null;
        for (int i = 0; i < args.length - 1; i++) {
            if (args[i].equals("--output")) outputPath = args[i+1];
        }

        System.out.println("Heap space available is " + Runtime.getRuntime().maxMemory());

        // Filter out --output and its argument from the args
        String finalOutputPath = outputPath;
        String[] filteredArgs = Arrays.stream(args)
                .filter(arg -> !arg.equals("--output") && (finalOutputPath == null || !arg.equals(finalOutputPath)))
                .toArray(String[]::new);

        // generate a regex that matches any regex in filteredArgs, or if filteredArgs is empty/null, match everything
        var regex = filteredArgs.length == 0 ? ".*" : Arrays.stream(filteredArgs).flatMap(s -> Arrays.stream(s.split("\\s"))).map(s -> "(?:" + s + ")").collect(Collectors.joining("|"));
        // compile regex and do substring matching using find
        var pattern = Pattern.compile(regex);

        var datasetCollection = DatasetCollection.load();
        var datasetNames = datasetCollection.getAll().stream().filter(dn -> pattern.matcher(dn).find()).collect(Collectors.toList());

        if (outputPath == null) {
            // Original functionality when --output is not provided
            if (!datasetNames.isEmpty()) {
                System.out.println("Executing the following datasets: " + datasetNames);

                for (var datasetName : datasetNames) {
                    DataSet ds = DataSetLoader.loadDataSet(datasetName);

                    if (datasetName.endsWith(".hdf5")) {
                        datasetName = datasetName.substring(0, datasetName.length() - ".hdf5".length());
                    }
                    MultiConfig config = MultiConfig.getDefaultConfig(datasetName);

                    Grid.runAll(ds, config.construction.outDegree, config.construction.efConstruction,
                            config.construction.neighborOverflow, config.construction.addHierarchy,
                            config.construction.getFeatureSets(), config.construction.getCompressorParameters(),
                            config.search.getCompressorParameters(), config.search.topKOverquery, config.search.useSearchPruning);
                }
            }

<<<<<<< HEAD
            // get the list of YAML files from filteredArgs
            List<String> configNames = Arrays.stream(filteredArgs).filter(s -> s.endsWith(".yml")).collect(Collectors.toList());

            if (!configNames.isEmpty()) {
                for (var configName : configNames) {
                    MultiConfig config = MultiConfig.getConfig(configName);
                    String datasetName = config.dataset;

                    DataSet ds = DataSetLoader.loadDataSet(datasetName);

                    Grid.runAll(ds, config.construction.outDegree, config.construction.efConstruction,
                            config.construction.neighborOverflow, config.construction.addHierarchy,
                            config.construction.getFeatureSets(), config.construction.getCompressorParameters(),
                            config.search.getCompressorParameters(), config.search.topKOverquery, config.search.useSearchPruning);
                }
=======
                Grid.runAll(ds, config.construction.outDegree, config.construction.efConstruction,
                        config.construction.neighborOverflow, config.construction.addHierarchy, config.construction.refineFinalGraph,
                        config.construction.getFeatureSets(), config.construction.getCompressorParameters(),
                        config.search.getCompressorParameters(), config.search.topKOverquery, config.search.useSearchPruning);
>>>>>>> b8b55499
            }
        } else {
            // New functionality when --output is provided
            System.out.println("Executing the following datasets: " + datasetNames);
            List<BenchResult> results = new ArrayList<>();

            // Process datasets from regex patterns
            if (!datasetNames.isEmpty()) {
                for (var datasetName : datasetNames) {
                    DataSet ds = DataSetLoader.loadDataSet(datasetName);

                    if (datasetName.endsWith(".hdf5")) {
                        datasetName = datasetName.substring(0, datasetName.length() - ".hdf5".length());
                    }
                    MultiConfig config = MultiConfig.getDefaultConfig(datasetName);

                    results.addAll(Grid.runAllAndCollectResults(ds, 
                            config.construction.outDegree, 
                            config.construction.efConstruction,
                            config.construction.neighborOverflow, 
                            config.construction.addHierarchy,
                            config.construction.getFeatureSets(), 
                            config.construction.getCompressorParameters(),
                            config.search.getCompressorParameters(), 
                            config.search.topKOverquery, 
                            config.search.useSearchPruning));
                }
            }

            // Process YAML configuration files
            List<String> configNames = Arrays.stream(filteredArgs).filter(s -> s.endsWith(".yml")).collect(Collectors.toList());
            if (!configNames.isEmpty()) {
                for (var configName : configNames) {
                    MultiConfig config = MultiConfig.getConfig(configName);
                    String datasetName = config.dataset;

<<<<<<< HEAD
                    DataSet ds = DataSetLoader.loadDataSet(datasetName);

                    results.addAll(Grid.runAllAndCollectResults(ds, 
                            config.construction.outDegree, 
                            config.construction.efConstruction,
                            config.construction.neighborOverflow, 
                            config.construction.addHierarchy,
                            config.construction.getFeatureSets(), 
                            config.construction.getCompressorParameters(),
                            config.search.getCompressorParameters(), 
                            config.search.topKOverquery, 
                            config.search.useSearchPruning));
                }
=======
                Grid.runAll(ds, config.construction.outDegree, config.construction.efConstruction,
                        config.construction.neighborOverflow, config.construction.addHierarchy, config.construction.refineFinalGraph,
                        config.construction.getFeatureSets(), config.construction.getCompressorParameters(),
                        config.search.getCompressorParameters(), config.search.topKOverquery, config.search.useSearchPruning);
>>>>>>> b8b55499
            }

            // Calculate summary statistics
            SummaryStats stats = BenchmarkSummarizer.summarize(results);
            System.out.println(stats.toString());

            // Write results to JSON file
            ObjectMapper mapper = new ObjectMapper();
            mapper.writerWithDefaultPrettyPrinter().writeValue(new File(outputPath), results);
            System.out.println("Benchmark results written to " + outputPath);
        }
    }
}<|MERGE_RESOLUTION|>--- conflicted
+++ resolved
@@ -16,20 +16,13 @@
 
 package io.github.jbellis.jvector.example;
 
-import com.fasterxml.jackson.databind.ObjectMapper;
-import io.github.jbellis.jvector.example.util.BenchmarkSummarizer;
-import io.github.jbellis.jvector.example.util.BenchmarkSummarizer.SummaryStats;
 import io.github.jbellis.jvector.example.util.DataSet;
 import io.github.jbellis.jvector.example.util.DataSetLoader;
 import io.github.jbellis.jvector.example.yaml.DatasetCollection;
 import io.github.jbellis.jvector.example.yaml.MultiConfig;
-import io.github.jbellis.jvector.graph.disk.feature.FeatureId;
 
-import java.io.File;
 import java.io.IOException;
-import java.util.ArrayList;
 import java.util.Arrays;
-import java.util.EnumSet;
 import java.util.List;
 import java.util.regex.Pattern;
 import java.util.stream.Collectors;
@@ -39,136 +32,53 @@
  */
 public class BenchYAML {
     public static void main(String[] args) throws IOException {
-        // Check for --output argument
-        String outputPath = null;
-        for (int i = 0; i < args.length - 1; i++) {
-            if (args[i].equals("--output")) outputPath = args[i+1];
-        }
+        // args is one of:
+        // - a list of regexes, possibly needing to be split by whitespace.
+        // - a list of YAML files
 
         System.out.println("Heap space available is " + Runtime.getRuntime().maxMemory());
 
-        // Filter out --output and its argument from the args
-        String finalOutputPath = outputPath;
-        String[] filteredArgs = Arrays.stream(args)
-                .filter(arg -> !arg.equals("--output") && (finalOutputPath == null || !arg.equals(finalOutputPath)))
-                .toArray(String[]::new);
-
-        // generate a regex that matches any regex in filteredArgs, or if filteredArgs is empty/null, match everything
-        var regex = filteredArgs.length == 0 ? ".*" : Arrays.stream(filteredArgs).flatMap(s -> Arrays.stream(s.split("\\s"))).map(s -> "(?:" + s + ")").collect(Collectors.joining("|"));
+        // generate a regex that matches any regex in args, or if args is empty/null, match everything
+        var regex = args.length == 0 ? ".*" : Arrays.stream(args).flatMap(s -> Arrays.stream(s.split("\\s"))).map(s -> "(?:" + s + ")").collect(Collectors.joining("|"));
         // compile regex and do substring matching using find
         var pattern = Pattern.compile(regex);
 
         var datasetCollection = DatasetCollection.load();
         var datasetNames = datasetCollection.getAll().stream().filter(dn -> pattern.matcher(dn).find()).collect(Collectors.toList());
 
-        if (outputPath == null) {
-            // Original functionality when --output is not provided
-            if (!datasetNames.isEmpty()) {
-                System.out.println("Executing the following datasets: " + datasetNames);
+        if (!datasetNames.isEmpty()) {
+            System.out.println("Executing the following datasets: " + datasetNames);
 
-                for (var datasetName : datasetNames) {
-                    DataSet ds = DataSetLoader.loadDataSet(datasetName);
+            for (var datasetName : datasetNames) {
+                DataSet ds = DataSetLoader.loadDataSet(datasetName);
 
-                    if (datasetName.endsWith(".hdf5")) {
-                        datasetName = datasetName.substring(0, datasetName.length() - ".hdf5".length());
-                    }
-                    MultiConfig config = MultiConfig.getDefaultConfig(datasetName);
+                if (datasetName.endsWith(".hdf5")) {
+                    datasetName = datasetName.substring(0, datasetName.length() - ".hdf5".length());
+                }
+                MultiConfig config = MultiConfig.getDefaultConfig(datasetName);
 
-                    Grid.runAll(ds, config.construction.outDegree, config.construction.efConstruction,
-                            config.construction.neighborOverflow, config.construction.addHierarchy,
-                            config.construction.getFeatureSets(), config.construction.getCompressorParameters(),
-                            config.search.getCompressorParameters(), config.search.topKOverquery, config.search.useSearchPruning);
-                }
-            }
-
-<<<<<<< HEAD
-            // get the list of YAML files from filteredArgs
-            List<String> configNames = Arrays.stream(filteredArgs).filter(s -> s.endsWith(".yml")).collect(Collectors.toList());
-
-            if (!configNames.isEmpty()) {
-                for (var configName : configNames) {
-                    MultiConfig config = MultiConfig.getConfig(configName);
-                    String datasetName = config.dataset;
-
-                    DataSet ds = DataSetLoader.loadDataSet(datasetName);
-
-                    Grid.runAll(ds, config.construction.outDegree, config.construction.efConstruction,
-                            config.construction.neighborOverflow, config.construction.addHierarchy,
-                            config.construction.getFeatureSets(), config.construction.getCompressorParameters(),
-                            config.search.getCompressorParameters(), config.search.topKOverquery, config.search.useSearchPruning);
-                }
-=======
                 Grid.runAll(ds, config.construction.outDegree, config.construction.efConstruction,
                         config.construction.neighborOverflow, config.construction.addHierarchy, config.construction.refineFinalGraph,
                         config.construction.getFeatureSets(), config.construction.getCompressorParameters(),
                         config.search.getCompressorParameters(), config.search.topKOverquery, config.search.useSearchPruning);
->>>>>>> b8b55499
             }
-        } else {
-            // New functionality when --output is provided
-            System.out.println("Executing the following datasets: " + datasetNames);
-            List<BenchResult> results = new ArrayList<>();
+        }
 
-            // Process datasets from regex patterns
-            if (!datasetNames.isEmpty()) {
-                for (var datasetName : datasetNames) {
-                    DataSet ds = DataSetLoader.loadDataSet(datasetName);
+        // get the list of YAML files from args
+        List<String> configNames = Arrays.stream(args).filter(s -> s.endsWith(".yml")).collect(Collectors.toList());
 
-                    if (datasetName.endsWith(".hdf5")) {
-                        datasetName = datasetName.substring(0, datasetName.length() - ".hdf5".length());
-                    }
-                    MultiConfig config = MultiConfig.getDefaultConfig(datasetName);
+        if (!configNames.isEmpty()) {
+            for (var configName : configNames) {
+                MultiConfig config = MultiConfig.getConfig(configName);
+                String datasetName = config.dataset;
 
-                    results.addAll(Grid.runAllAndCollectResults(ds, 
-                            config.construction.outDegree, 
-                            config.construction.efConstruction,
-                            config.construction.neighborOverflow, 
-                            config.construction.addHierarchy,
-                            config.construction.getFeatureSets(), 
-                            config.construction.getCompressorParameters(),
-                            config.search.getCompressorParameters(), 
-                            config.search.topKOverquery, 
-                            config.search.useSearchPruning));
-                }
-            }
+                DataSet ds = DataSetLoader.loadDataSet(datasetName);
 
-            // Process YAML configuration files
-            List<String> configNames = Arrays.stream(filteredArgs).filter(s -> s.endsWith(".yml")).collect(Collectors.toList());
-            if (!configNames.isEmpty()) {
-                for (var configName : configNames) {
-                    MultiConfig config = MultiConfig.getConfig(configName);
-                    String datasetName = config.dataset;
-
-<<<<<<< HEAD
-                    DataSet ds = DataSetLoader.loadDataSet(datasetName);
-
-                    results.addAll(Grid.runAllAndCollectResults(ds, 
-                            config.construction.outDegree, 
-                            config.construction.efConstruction,
-                            config.construction.neighborOverflow, 
-                            config.construction.addHierarchy,
-                            config.construction.getFeatureSets(), 
-                            config.construction.getCompressorParameters(),
-                            config.search.getCompressorParameters(), 
-                            config.search.topKOverquery, 
-                            config.search.useSearchPruning));
-                }
-=======
                 Grid.runAll(ds, config.construction.outDegree, config.construction.efConstruction,
                         config.construction.neighborOverflow, config.construction.addHierarchy, config.construction.refineFinalGraph,
                         config.construction.getFeatureSets(), config.construction.getCompressorParameters(),
                         config.search.getCompressorParameters(), config.search.topKOverquery, config.search.useSearchPruning);
->>>>>>> b8b55499
             }
-
-            // Calculate summary statistics
-            SummaryStats stats = BenchmarkSummarizer.summarize(results);
-            System.out.println(stats.toString());
-
-            // Write results to JSON file
-            ObjectMapper mapper = new ObjectMapper();
-            mapper.writerWithDefaultPrettyPrinter().writeValue(new File(outputPath), results);
-            System.out.println("Benchmark results written to " + outputPath);
         }
     }
 }