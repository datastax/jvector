--- conflicted
+++ resolved
@@ -79,15 +79,10 @@
             }
         }
 
-<<<<<<< HEAD
                 DataSet ds = datasetSource.apply(datasetName)
                     .orElseThrow(() -> new IllegalArgumentException(
                         "Unknown dataset: " + datasetName));
                 // DataSet ds = DataSetLoader.loadDataSet(datasetName);
-=======
-        for (var config : allConfigs) {
-            String datasetName = config.dataset;
->>>>>>> 6d590ad7
 
             DataSet ds = DataSetLoader.loadDataSet(datasetName);
 
