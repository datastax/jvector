--- conflicted
+++ resolved
@@ -21,14 +21,8 @@
 import io.github.jbellis.jvector.disk.SimpleMappedReader;
 import io.github.jbellis.jvector.example.util.DataSet;
 import io.github.jbellis.jvector.example.util.DownloadHelper;
-import io.github.jbellis.jvector.example.util.Hdf5Loader;
 import io.github.jbellis.jvector.example.util.ReaderSupplierFactory;
 import io.github.jbellis.jvector.example.util.SiftLoader;
-<<<<<<< HEAD
-import io.github.jbellis.jvector.graph.*;
-import io.github.jbellis.jvector.pq.BQVectors;
-import io.github.jbellis.jvector.pq.BinaryQuantization;
-=======
 import io.github.jbellis.jvector.graph.GraphIndex;
 import io.github.jbellis.jvector.graph.GraphIndexBuilder;
 import io.github.jbellis.jvector.graph.GraphSearcher;
@@ -36,13 +30,14 @@
 import io.github.jbellis.jvector.graph.NeighborSimilarity;
 import io.github.jbellis.jvector.graph.RandomAccessVectorValues;
 import io.github.jbellis.jvector.graph.SearchResult;
->>>>>>> 39094dc6
+import io.github.jbellis.jvector.pq.BQVectors;
+import io.github.jbellis.jvector.pq.BinaryQuantization;
 import io.github.jbellis.jvector.pq.CompressedVectors;
-import io.github.jbellis.jvector.pq.PQVectors;
 import io.github.jbellis.jvector.pq.ProductQuantization;
 import io.github.jbellis.jvector.util.Bits;
 import io.github.jbellis.jvector.vector.VectorEncoding;
 import io.github.jbellis.jvector.vector.VectorSimilarityFunction;
+import java.util.logging.Logger;
 
 import java.io.BufferedOutputStream;
 import java.io.DataOutputStream;
@@ -55,10 +50,6 @@
 import java.util.Map;
 import java.util.Set;
 import java.util.concurrent.atomic.LongAdder;
-<<<<<<< HEAD
-=======
-import java.util.logging.Logger;
->>>>>>> 39094dc6
 import java.util.stream.Collectors;
 import java.util.stream.IntStream;
 
@@ -86,12 +77,12 @@
                 OnDiskGraphIndex.write(onHeapGraph, floatVectors, outputStream);
             }
             try (var onDiskGraph = new CachingGraphIndex(new OnDiskGraphIndex<>(ReaderSupplierFactory.open(graphPath), 0))) {
-                for (var pqFactor : pqGrid) {
-                    ProductQuantization pq = getProductQuantization(ds, pqFactor);
+                for (var pqFactor : List.of(8)) {
+                    var bq = new BinaryQuantization();
                     start = System.nanoTime();
-                    var quantizedVectors = pq.encodeAll(ds.baseVectors);
-                    var cv = new CompressedVectors(pq, quantizedVectors);
-                    System.out.format("PQ encoded %d vectors [%.2f MB] in %.2fs,%n", ds.baseVectors.size(), (cv.memorySize()/1024f/1024f) , (System.nanoTime() - start) / 1_000_000_000.0);
+                    var quantizedVectors = bq.encodeAll(ds.baseVectors);
+                    var cv = new BQVectors(bq, quantizedVectors);
+                    System.out.format("BQ encoded %d vectors [%.2f MB] in %.2fs,%n", ds.baseVectors.size(), (cv.ramBytesUsed()/1024f/1024f) , (System.nanoTime() - start) / 1_000_000_000.0);
 
                     int queryRuns = 2;
                     for (int overquery : efSearchOptions) {
@@ -99,7 +90,7 @@
                             start = System.nanoTime();
                             var pqr = performQueries(ds, floatVectors, useDisk ? cv : null, useDisk ? onDiskGraph : onHeapGraph, topK, topK * overquery, queryRuns);
                             var recall = ((double) pqr.topKFound) / (queryRuns * ds.queryVectors.size() * topK);
-                            System.out.format("  Query PQ=%b top %d/%d recall %.4f in %.2fs after %s nodes visited%n",
+                            System.out.format("  Query BQ=%b top %d/%d recall %.4f in %.2fs after %s nodes visited%n",
                                               useDisk, topK, overquery, recall, (System.nanoTime() - start) / 1_000_000_000.0, pqr.nodesVisited);
                         }
                     }
@@ -192,100 +183,22 @@
         gridSearch(adaSet, pqGrid, mGrid, efConstructionGrid, diskGrid, efSearchGrid);
         cachedPQ.clear();
 
-<<<<<<< HEAD
 //        var files = List.of(
 //                // large files not yet supported
 //                // "hdf5/deep-image-96-angular.hdf5",
 //                // "hdf5/gist-960-euclidean.hdf5",
-//                "hdf5/nytimes-256-angular.hdf5",
-//                "hdf5/glove-100-angular.hdf5",
-//                "hdf5/glove-200-angular.hdf5",
-//                "hdf5/sift-128-euclidean.hdf5");
+//                "glove-25-angular.hdf5",
+//                "glove-50-angular.hdf5",
+//                "lastfm-64-dot.hdf5",
+//                "glove-100-angular.hdf5",
+//                "glove-200-angular.hdf5",
+//                "nytimes-256-angular.hdf5",
+//                "sift-128-euclidean.hdf5");
 //        for (var f : files) {
+//            DownloadHelper.maybeDownloadHdf5(f);
 //            gridSearch(Hdf5Loader.load(f), pqGrid, mGrid, efConstructionGrid, diskGrid, efSearchGrid);
+//            cachedPQ.clear();
 //        }
-//
-//        // tiny dataset, don't waste time building a huge index
-//        files = List.of("hdf5/fashion-mnist-784-euclidean.hdf5");
-//        mGrid = List.of(8, 12, 16, 24);
-//        efConstructionGrid = List.of(40, 60, 80, 100, 120, 160);
-//        for (var f : files) {
-//            gridSearch(Hdf5Loader.load(f), pqGrid, mGrid, efConstructionGrid, diskGrid, efSearchGrid);
-//        }
-    }
-
-    private static void maybeDownloadData() {
-        String[] keys = {
-                "wikipedia_squad/100k/ada_002_100000_base_vectors.fvec",
-                "wikipedia_squad/100k/ada_002_100000_query_vectors_10000.fvec",
-                "wikipedia_squad/100k/ada_002_100000_indices_query_10000.ivec"
-        };
-
-        String bucketName = "astra-vector";
-
-        S3AsyncClientBuilder s3ClientBuilder = S3AsyncClient.builder()
-                .region(Region.of("us-east-1"))
-                .httpClient(AwsCrtAsyncHttpClient.builder()
-                        .maxConcurrency(1)
-                        .build())
-                .credentialsProvider(AnonymousCredentialsProvider.create());
-
-        // get directory from paths in keys
-        List<String> dirs = Arrays.stream(keys).map(key -> key.substring(0, key.lastIndexOf("/"))).distinct().collect(Collectors.toList());
-        for (String dir : dirs) {
-            try {
-                dir = "fvec/"+dir;
-                Files.createDirectories(Paths.get(dir));
-            } catch (IOException e) {
-                System.err.println("Failed to create directory: " + e.getMessage());
-            }
-        }
-
-       try (S3AsyncClient s3Client = s3ClientBuilder.build()) {
-            S3TransferManager tm = S3TransferManager.builder().s3Client(s3Client).build();
-            for (String key : keys) {
-                Path path = Paths.get("fvec", key);
-                if (Files.exists(path)) {
-                    continue;
-                }
-
-                System.out.println("Downloading: "+key);
-                DownloadFileRequest downloadFileRequest =
-                        DownloadFileRequest.builder()
-                                .getObjectRequest(b -> b.bucket(bucketName).key(key))
-                                .addTransferListener(LoggingTransferListener.create())
-                                .destination(Paths.get(path.toString()))
-                                .build();
-
-                FileDownload downloadFile = tm.downloadFile(downloadFileRequest);
-
-                CompletedFileDownload downloadResult = downloadFile.completionFuture().join();
-                System.out.println("Downloaded file of length " + downloadResult.response().contentLength());
-
-            }
-            tm.close();
-        }
-        catch(Exception e){
-            System.out.println("Error downloading data from S3: " + e.getMessage());
-            System.exit(1);
-=======
-        var files = List.of(
-                // large files not yet supported
-                // "hdf5/deep-image-96-angular.hdf5",
-                // "hdf5/gist-960-euclidean.hdf5",
-                "glove-25-angular.hdf5",
-                "glove-50-angular.hdf5",
-                "lastfm-64-dot.hdf5",
-                "glove-100-angular.hdf5",
-                "glove-200-angular.hdf5",
-                "nytimes-256-angular.hdf5",
-                "sift-128-euclidean.hdf5");
-        for (var f : files) {
-            DownloadHelper.maybeDownloadHdf5(f);
-            gridSearch(Hdf5Loader.load(f), pqGrid, mGrid, efConstructionGrid, diskGrid, efSearchGrid);
-            cachedPQ.clear();
->>>>>>> 39094dc6
-        }
     }
 
     private static DataSet loadWikipediaData(String path) throws IOException {
@@ -304,33 +217,11 @@
     }
 
     private static void gridSearch(DataSet ds, List<Integer> pqGrid, List<Integer> mGrid, List<Integer> efConstructionGrid, List<Boolean> diskOptions, List<Integer> efSearchFactor) throws IOException {
-<<<<<<< HEAD
-        for (var pqFactor : pqGrid) {
-            var start = System.nanoTime();
-            int originalDimension = ds.baseVectors.get(0).length;
-            var pqDims = originalDimension / pqFactor;
-            var bq = new BinaryQuantization();
-            System.out.format("PQ@%s build %.2fs,%n", pqDims, (System.nanoTime() - start) / 1_000_000_000.0);
-
-            start = System.nanoTime();
-            var quantizedVectors = bq.encodeAll(ds.baseVectors);
-            var compressedVectors = new BQVectors(bq, quantizedVectors);
-            System.out.format("PQ encoded %d vectors [%.2f MB] in %.2fs,%n", ds.baseVectors.size(), (compressedVectors.ramBytesUsed()/1024f/1024f) , (System.nanoTime() - start) / 1_000_000_000.0);
-
-            var testDirectory = Files.createTempDirectory("BenchGraphDir");
-
-            try {
-                for (int M : mGrid) {
-                    for (int beamWidth : efConstructionGrid) {
-                        testRecall(M, beamWidth, diskOptions, efSearchFactor, ds, compressedVectors, testDirectory);
-                    }
-=======
         var testDirectory = Files.createTempDirectory("BenchGraphDir");
         try {
             for (int M : mGrid) {
                 for (int efC : efConstructionGrid) {
                     testRecall(M, efC, pqGrid, diskOptions, efSearchFactor, ds, testDirectory);
->>>>>>> 39094dc6
                 }
             }
         } finally {
