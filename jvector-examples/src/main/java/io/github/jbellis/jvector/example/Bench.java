--- conflicted
+++ resolved
@@ -47,11 +47,7 @@
         var overqueryGrid = List.of(1.0, 2.0, 5.0); // rerankK = oq * topK
         var neighborOverflowGrid = List.of(1.2f); // List.of(1.2f, 2.0f);
         var addHierarchyGrid = List.of(true); // List.of(false, true);
-<<<<<<< HEAD
-        var usePruningGrid = List.of(false); // List.of(false, true);
-=======
         var usePruningGrid = List.of(true); // List.of(false, true);
->>>>>>> 86ffba69
         List<Function<DataSet, CompressorParameters>> buildCompression = Arrays.asList(
                 ds -> new PQParameters(ds.getDimension() / 8, 256, ds.similarityFunction == VectorSimilarityFunction.EUCLIDEAN, UNWEIGHTED),
                 __ -> CompressorParameters.NONE
