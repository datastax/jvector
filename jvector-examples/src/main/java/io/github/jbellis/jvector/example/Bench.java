/*
 * Copyright DataStax, Inc.
 *
 * Licensed under the Apache License, Version 2.0 (the "License");
 * you may not use this file except in compliance with the License.
 * You may obtain a copy of the License at
 *
 * http://www.apache.org/licenses/LICENSE-2.0
 *
 * Unless required by applicable law or agreed to in writing, software
 * distributed under the License is distributed on an "AS IS" BASIS,
 * WITHOUT WARRANTIES OR CONDITIONS OF ANY KIND, either express or implied.
 * See the License for the specific language governing permissions and
 * limitations under the License.
 */

package io.github.jbellis.jvector.example;

import io.github.jbellis.jvector.example.util.CompressorParameters;
import io.github.jbellis.jvector.example.util.CompressorParameters.PQParameters;
import io.github.jbellis.jvector.example.util.DataSet;
import io.github.jbellis.jvector.example.util.DataSetLoader;
import io.github.jbellis.jvector.example.yaml.DatasetCollection;
import io.github.jbellis.jvector.graph.disk.feature.FeatureId;
import io.github.jbellis.jvector.vector.VectorSimilarityFunction;

import java.io.IOException;
import java.util.Arrays;
import java.util.EnumSet;
import java.util.List;
import java.util.Map;
import java.util.function.Function;
import java.util.regex.Pattern;
import java.util.stream.Collectors;

import static io.github.jbellis.jvector.quantization.KMeansPlusPlusClusterer.UNWEIGHTED;

/**
 * Tests GraphIndexes against vectors from various datasets
 */
public class Bench {
    public static void main(String[] args) throws IOException {
        System.out.println("Heap space available is " + Runtime.getRuntime().maxMemory());
        var jobStartTime = System.nanoTime();

        var mGrid = List.of(32); // List.of(16, 24, 32, 48, 64, 96, 128);
        var efConstructionGrid = List.of(100); // List.of(60, 80, 100, 120, 160, 200, 400, 600, 800);
<<<<<<< HEAD
        var topKGrid = List.of(10, 100);
        var overqueryGrid = List.of(1.0, 2.0, 3.0, 4.0, 5.0); // rerankK = oq * topK
=======
        var topKGrid = Map.of(
                10, // topK
                List.of(1.0, 2.0, 5.0, 10.0), // oq
                100, // topK
                List.of(1.0, 2.0) // oq
        ); // rerankK = oq * topK
>>>>>>> 848927d7
        var neighborOverflowGrid = List.of(1.2f); // List.of(1.2f, 2.0f);
        var addHierarchyGrid = List.of(true); // List.of(false, true);
        var usePruningGrid = List.of(false); // List.of(false, true);
        List<Function<DataSet, CompressorParameters>> buildCompression = Arrays.asList(
                ds -> new PQParameters(ds.getDimension() / 4,
                        256,
                        ds.similarityFunction == VectorSimilarityFunction.EUCLIDEAN,
                        UNWEIGHTED)
//                __ -> CompressorParameters.NONE
        );
        List<Function<DataSet, CompressorParameters>> searchCompression = Arrays.asList(
//                __ -> CompressorParameters.NONE,
                // ds -> new CompressorParameters.BQParameters(),
                ds -> new PQParameters(ds.getDimension() / 4,
                        256,
                        ds.similarityFunction == VectorSimilarityFunction.EUCLIDEAN,
                        UNWEIGHTED)
        );
        List<EnumSet<FeatureId>> featureSets = Arrays.asList(
//                EnumSet.of(FeatureId.NVQ_VECTORS),
//                EnumSet.of(FeatureId.NVQ_VECTORS, FeatureId.FUSED_ADC),
                EnumSet.of(FeatureId.INLINE_VECTORS)
        );

        // args is list of regexes, possibly needing to be split by whitespace.
        // generate a regex that matches any regex in args, or if args is empty/null, match everything
        var regex = args.length == 0 ? ".*" : Arrays.stream(args).flatMap(s -> Arrays.stream(s.split("\\s"))).map(s -> "(?:" + s + ")").collect(Collectors.joining("|"));
        // compile regex and do substring matching using find
        var pattern = Pattern.compile(regex);

<<<<<<< HEAD
        // large embeddings calculated by Neighborhood Watch.  100k files by default; 1M also available
        var coreFiles = List.of(
//                "ada002-100k",
                "cohere-english-v3-100k",
                "openai-v3-small-100k",
                "nv-qa-v4-100k",
                "colbert-1M",
                "gecko-100k"
        );
        executeNw(coreFiles, pattern, buildCompression, featureSets, searchCompression, mGrid, efConstructionGrid, neighborOverflowGrid, addHierarchyGrid, topKGrid, overqueryGrid, usePruningGrid);

        var extraFiles = List.of(
                "openai-v3-large-3072-100k",
                "openai-v3-large-1536-100k",
                "e5-small-v2-100k",
                "e5-base-v2-100k",
                "e5-large-v2-100k");
        executeNw(extraFiles, pattern, buildCompression, featureSets, searchCompression, mGrid, efConstructionGrid, neighborOverflowGrid, addHierarchyGrid, topKGrid, overqueryGrid, usePruningGrid);

        // smaller vectors from ann-benchmarks
        var hdf5Files = List.of(
                // large files not yet supported
                // "hdf5/deep-image-96-angular.hdf5",
                // "hdf5/gist-960-euclidean.hdf5",
                "glove-25-angular.hdf5",
                "glove-50-angular.hdf5",
                "lastfm-64-dot.hdf5",
                "glove-100-angular.hdf5",
                "glove-200-angular.hdf5",
                "nytimes-256-angular.hdf5",
                "sift-128-euclidean.hdf5");
        for (var f : hdf5Files) {
            if (pattern.matcher(f).find()) {
                DownloadHelper.maybeDownloadHdf5(f);
                Grid.runAll(Hdf5Loader.load(f), mGrid, efConstructionGrid, neighborOverflowGrid, addHierarchyGrid, featureSets, buildCompression, searchCompression, topKGrid, overqueryGrid, usePruningGrid);
            }
        }

        var jobTimeSecs = (System.nanoTime() - jobStartTime) / 1_000_000_000.0;
        System.out.format("Total job time (s): %s%n", jobTimeSecs);

        // 2D grid, built and calculated at runtime
//        if (pattern.matcher("2dgrid").find()) {
//            searchCompression = Arrays.asList(__ -> CompressorParameters.NONE,
//                                              ds -> new PQParameters(ds.getDimension(), 256, true, UNWEIGHTED));
//            buildCompression = Arrays.asList(__ -> CompressorParameters.NONE);
//            var grid2d = DataSetCreator.create2DGrid(4_000_000, 10_000, 100);
//            Grid.runAll(grid2d, mGrid, efConstructionGrid, neighborOverflowGrid, addHierarchyGrid, featureSets, buildCompression, searchCompression, topKGrid, overqueryGrid, usePruningGrid);
//        }
    }

    private static void executeNw(List<String> coreFiles, Pattern pattern, List<Function<DataSet, CompressorParameters>> buildCompression, List<EnumSet<FeatureId>> featureSets, List<Function<DataSet, CompressorParameters>> compressionGrid, List<Integer> mGrid, List<Integer> efConstructionGrid, List<Float> neighborOverflowGrid, List<Boolean> addHierarchyGrid, List<Integer> topKGrid, List<Double> efSearchGrid, List<Boolean> usePruningGrid) throws IOException {
        for (var nwDatasetName : coreFiles) {
            if (pattern.matcher(nwDatasetName).find()) {
                var mfd = DownloadHelper.maybeDownloadFvecs(nwDatasetName);
                Grid.runAll(mfd.lazyLoad(), mGrid, efConstructionGrid, neighborOverflowGrid, addHierarchyGrid, featureSets, buildCompression, compressionGrid, topKGrid, efSearchGrid, usePruningGrid);
            }
=======
        execute(pattern, buildCompression, featureSets, searchCompression, mGrid, efConstructionGrid, neighborOverflowGrid, addHierarchyGrid, topKGrid, usePruningGrid);
    }

    private static void execute(Pattern pattern, List<Function<DataSet, CompressorParameters>> buildCompression, List<EnumSet<FeatureId>> featureSets, List<Function<DataSet, CompressorParameters>> compressionGrid, List<Integer> mGrid, List<Integer> efConstructionGrid, List<Float> neighborOverflowGrid, List<Boolean> addHierarchyGrid, Map<Integer, List<Double>> topKGrid, List<Boolean> usePruningGrid) throws IOException {
        var datasetCollection = DatasetCollection.load();
        var datasetNames = datasetCollection.getAll().stream().filter(dn -> pattern.matcher(dn).find()).collect(Collectors.toList());
        System.out.println("Executing the following datasets: " + datasetNames);

        for (var datasetName : datasetNames) {
            DataSet ds = DataSetLoader.loadDataSet(datasetName);
            Grid.runAll(ds, mGrid, efConstructionGrid, neighborOverflowGrid, addHierarchyGrid, featureSets, buildCompression, compressionGrid, topKGrid, usePruningGrid);
>>>>>>> 848927d7
        }
    }
}<|MERGE_RESOLUTION|>--- conflicted
+++ resolved
@@ -45,22 +45,17 @@
 
         var mGrid = List.of(32); // List.of(16, 24, 32, 48, 64, 96, 128);
         var efConstructionGrid = List.of(100); // List.of(60, 80, 100, 120, 160, 200, 400, 600, 800);
-<<<<<<< HEAD
-        var topKGrid = List.of(10, 100);
-        var overqueryGrid = List.of(1.0, 2.0, 3.0, 4.0, 5.0); // rerankK = oq * topK
-=======
         var topKGrid = Map.of(
                 10, // topK
                 List.of(1.0, 2.0, 5.0, 10.0), // oq
                 100, // topK
                 List.of(1.0, 2.0) // oq
         ); // rerankK = oq * topK
->>>>>>> 848927d7
         var neighborOverflowGrid = List.of(1.2f); // List.of(1.2f, 2.0f);
         var addHierarchyGrid = List.of(true); // List.of(false, true);
         var usePruningGrid = List.of(false); // List.of(false, true);
         List<Function<DataSet, CompressorParameters>> buildCompression = Arrays.asList(
-                ds -> new PQParameters(ds.getDimension() / 4,
+                ds -> new PQParameters(ds.getDimension() / 8,
                         256,
                         ds.similarityFunction == VectorSimilarityFunction.EUCLIDEAN,
                         UNWEIGHTED)
@@ -69,7 +64,7 @@
         List<Function<DataSet, CompressorParameters>> searchCompression = Arrays.asList(
 //                __ -> CompressorParameters.NONE,
                 // ds -> new CompressorParameters.BQParameters(),
-                ds -> new PQParameters(ds.getDimension() / 4,
+                ds -> new PQParameters(ds.getDimension() / 8,
                         256,
                         ds.similarityFunction == VectorSimilarityFunction.EUCLIDEAN,
                         UNWEIGHTED)
@@ -86,66 +81,10 @@
         // compile regex and do substring matching using find
         var pattern = Pattern.compile(regex);
 
-<<<<<<< HEAD
-        // large embeddings calculated by Neighborhood Watch.  100k files by default; 1M also available
-        var coreFiles = List.of(
-//                "ada002-100k",
-                "cohere-english-v3-100k",
-                "openai-v3-small-100k",
-                "nv-qa-v4-100k",
-                "colbert-1M",
-                "gecko-100k"
-        );
-        executeNw(coreFiles, pattern, buildCompression, featureSets, searchCompression, mGrid, efConstructionGrid, neighborOverflowGrid, addHierarchyGrid, topKGrid, overqueryGrid, usePruningGrid);
-
-        var extraFiles = List.of(
-                "openai-v3-large-3072-100k",
-                "openai-v3-large-1536-100k",
-                "e5-small-v2-100k",
-                "e5-base-v2-100k",
-                "e5-large-v2-100k");
-        executeNw(extraFiles, pattern, buildCompression, featureSets, searchCompression, mGrid, efConstructionGrid, neighborOverflowGrid, addHierarchyGrid, topKGrid, overqueryGrid, usePruningGrid);
-
-        // smaller vectors from ann-benchmarks
-        var hdf5Files = List.of(
-                // large files not yet supported
-                // "hdf5/deep-image-96-angular.hdf5",
-                // "hdf5/gist-960-euclidean.hdf5",
-                "glove-25-angular.hdf5",
-                "glove-50-angular.hdf5",
-                "lastfm-64-dot.hdf5",
-                "glove-100-angular.hdf5",
-                "glove-200-angular.hdf5",
-                "nytimes-256-angular.hdf5",
-                "sift-128-euclidean.hdf5");
-        for (var f : hdf5Files) {
-            if (pattern.matcher(f).find()) {
-                DownloadHelper.maybeDownloadHdf5(f);
-                Grid.runAll(Hdf5Loader.load(f), mGrid, efConstructionGrid, neighborOverflowGrid, addHierarchyGrid, featureSets, buildCompression, searchCompression, topKGrid, overqueryGrid, usePruningGrid);
-            }
-        }
+        execute(pattern, buildCompression, featureSets, searchCompression, mGrid, efConstructionGrid, neighborOverflowGrid, addHierarchyGrid, topKGrid, usePruningGrid);
 
         var jobTimeSecs = (System.nanoTime() - jobStartTime) / 1_000_000_000.0;
         System.out.format("Total job time (s): %s%n", jobTimeSecs);
-
-        // 2D grid, built and calculated at runtime
-//        if (pattern.matcher("2dgrid").find()) {
-//            searchCompression = Arrays.asList(__ -> CompressorParameters.NONE,
-//                                              ds -> new PQParameters(ds.getDimension(), 256, true, UNWEIGHTED));
-//            buildCompression = Arrays.asList(__ -> CompressorParameters.NONE);
-//            var grid2d = DataSetCreator.create2DGrid(4_000_000, 10_000, 100);
-//            Grid.runAll(grid2d, mGrid, efConstructionGrid, neighborOverflowGrid, addHierarchyGrid, featureSets, buildCompression, searchCompression, topKGrid, overqueryGrid, usePruningGrid);
-//        }
-    }
-
-    private static void executeNw(List<String> coreFiles, Pattern pattern, List<Function<DataSet, CompressorParameters>> buildCompression, List<EnumSet<FeatureId>> featureSets, List<Function<DataSet, CompressorParameters>> compressionGrid, List<Integer> mGrid, List<Integer> efConstructionGrid, List<Float> neighborOverflowGrid, List<Boolean> addHierarchyGrid, List<Integer> topKGrid, List<Double> efSearchGrid, List<Boolean> usePruningGrid) throws IOException {
-        for (var nwDatasetName : coreFiles) {
-            if (pattern.matcher(nwDatasetName).find()) {
-                var mfd = DownloadHelper.maybeDownloadFvecs(nwDatasetName);
-                Grid.runAll(mfd.lazyLoad(), mGrid, efConstructionGrid, neighborOverflowGrid, addHierarchyGrid, featureSets, buildCompression, compressionGrid, topKGrid, efSearchGrid, usePruningGrid);
-            }
-=======
-        execute(pattern, buildCompression, featureSets, searchCompression, mGrid, efConstructionGrid, neighborOverflowGrid, addHierarchyGrid, topKGrid, usePruningGrid);
     }
 
     private static void execute(Pattern pattern, List<Function<DataSet, CompressorParameters>> buildCompression, List<EnumSet<FeatureId>> featureSets, List<Function<DataSet, CompressorParameters>> compressionGrid, List<Integer> mGrid, List<Integer> efConstructionGrid, List<Float> neighborOverflowGrid, List<Boolean> addHierarchyGrid, Map<Integer, List<Double>> topKGrid, List<Boolean> usePruningGrid) throws IOException {
@@ -154,9 +93,9 @@
         System.out.println("Executing the following datasets: " + datasetNames);
 
         for (var datasetName : datasetNames) {
-            DataSet ds = DataSetLoader.loadDataSet(datasetName);
+            boolean useLazyLoading = false;
+            DataSet ds = DataSetLoader.loadDataSet(datasetName, useLazyLoading);
             Grid.runAll(ds, mGrid, efConstructionGrid, neighborOverflowGrid, addHierarchyGrid, featureSets, buildCompression, compressionGrid, topKGrid, usePruningGrid);
->>>>>>> 848927d7
         }
     }
 }