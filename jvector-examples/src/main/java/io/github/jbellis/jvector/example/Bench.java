/*
 * Copyright DataStax, Inc.
 *
 * Licensed under the Apache License, Version 2.0 (the "License");
 * you may not use this file except in compliance with the License.
 * You may obtain a copy of the License at
 *
 * http://www.apache.org/licenses/LICENSE-2.0
 *
 * Unless required by applicable law or agreed to in writing, software
 * distributed under the License is distributed on an "AS IS" BASIS,
 * WITHOUT WARRANTIES OR CONDITIONS OF ANY KIND, either express or implied.
 * See the License for the specific language governing permissions and
 * limitations under the License.
 */

package io.github.jbellis.jvector.example;

import io.github.jbellis.jvector.example.util.CompressorParameters;
import io.github.jbellis.jvector.example.util.CompressorParameters.PQParameters;
import io.github.jbellis.jvector.example.util.DataSet;
import io.github.jbellis.jvector.example.util.DataSetCreator;
import io.github.jbellis.jvector.example.util.DownloadHelper;
import io.github.jbellis.jvector.example.util.Hdf5Loader;
import io.github.jbellis.jvector.graph.disk.feature.FeatureId;
import io.github.jbellis.jvector.vector.VectorSimilarityFunction;

import java.io.IOException;
import java.util.Arrays;
import java.util.EnumSet;
import java.util.List;
import java.util.function.Function;
import java.util.regex.Pattern;
import java.util.stream.Collectors;

import static io.github.jbellis.jvector.quantization.KMeansPlusPlusClusterer.UNWEIGHTED;

/**
 * Tests GraphIndexes against vectors from various datasets
 */
public class Bench {
    public static void main(String[] args) throws IOException {
        System.out.println("Heap space available is " + Runtime.getRuntime().maxMemory());

        var mGrid = List.of(32); // List.of(16, 24, 32, 48, 64, 96, 128);
        var efConstructionGrid = List.of(100); // List.of(60, 80, 100, 120, 160, 200, 400, 600, 800);
<<<<<<< HEAD
        var efSearchGrid = List.of(1.5);
=======
        var topKGrid = List.of(10, 100);
        var overqueryGrid = List.of(1.0, 2.0, 5.0); // rerankK = oq * topK
        var neighborOverflowGrid = List.of(1.2f); // List.of(1.2f, 2.0f);
        var addHierarchyGrid = List.of(true); // List.of(false, true);
        var usePruningGrid = List.of(true); // List.of(false, true);
>>>>>>> 14317347
        List<Function<DataSet, CompressorParameters>> buildCompression = Arrays.asList(
                ds -> new PQParameters(ds.getDimension() / 4, 256, ds.similarityFunction == VectorSimilarityFunction.EUCLIDEAN, UNWEIGHTED)
//                __ -> CompressorParameters.NONE
        );
        List<Function<DataSet, CompressorParameters>> searchCompression = Arrays.asList(
//                __ -> CompressorParameters.NONE,
                // ds -> new CompressorParameters.BQParameters(),
                ds -> new PQParameters(ds.getDimension() / 4, 256, ds.similarityFunction == VectorSimilarityFunction.EUCLIDEAN, UNWEIGHTED)
        );
        List<EnumSet<FeatureId>> featureSets = Arrays.asList(
//                EnumSet.of(FeatureId.NVQ_VECTORS),
//                EnumSet.of(FeatureId.NVQ_VECTORS, FeatureId.FUSED_ADC),
                EnumSet.of(FeatureId.INLINE_VECTORS)
        );

        // args is list of regexes, possibly needing to be split by whitespace.
        // generate a regex that matches any regex in args, or if args is empty/null, match everything
        var regex = args.length == 0 ? ".*" : Arrays.stream(args).flatMap(s -> Arrays.stream(s.split("\\s"))).map(s -> "(?:" + s + ")").collect(Collectors.joining("|"));
        // compile regex and do substring matching using find
        var pattern = Pattern.compile(regex);

        // large embeddings calculated by Neighborhood Watch.  100k files by default; 1M also available
        var coreFiles = List.of(
<<<<<<< HEAD
                  "sift-100m"
//                "ada002-100k"
//                "cohere-english-v3-100k"
//                "openai-v3-small-100k"
//                "nv-qa-v4-100k",
//                "colbert-1M"
//                "gecko-100k"
        );
        executeNw(coreFiles, pattern, buildCompression, featureSets, searchCompression, mGrid, efConstructionGrid, efSearchGrid);
//        var extraFiles = List.of(
//                "openai-v3-large-3072-100k",
//                "openai-v3-large-1536-100k",
//                "e5-small-v2-100k",
//                "e5-base-v2-100k",
//                "e5-large-v2-100k");
//        executeNw(extraFiles, pattern, buildCompression, featureSets, searchCompression, mGrid, efConstructionGrid, neighborOverflowGrid, addHierarchyGrid, overqueryGrid, usePruningGrid);

        // smaller vectors from ann-benchmarks
//        var hdf5Files = List.of(
//                // large files not yet supported
//                // "hdf5/deep-image-96-angular.hdf5",
//                // "hdf5/gist-960-euclidean.hdf5",
//                "glove-25-angular.hdf5",
//                "glove-50-angular.hdf5",
//                "lastfm-64-dot.hdf5",
//                "glove-100-angular.hdf5",
//                "glove-200-angular.hdf5",
//                "nytimes-256-angular.hdf5",
//                "sift-128-euclidean.hdf5");
//        for (var f : hdf5Files) {
//            if (pattern.matcher(f).find()) {
//                DownloadHelper.maybeDownloadHdf5(f);
//                Grid.runAll(Hdf5Loader.load(f), mGrid, efConstructionGrid, neighborOverflowGrid, addHierarchyGrid, featureSets, buildCompression, searchCompression, overqueryGrid, usePruningGrid);
//            }
//        }

        // 2D grid, built and calculated at runtime
//        if (pattern.matcher("2dgrid").find()) {
//            searchCompression = Arrays.asList(__ -> CompressorParameters.NONE,
//                                              ds -> new PQParameters(ds.getDimension(), 256, true, UNWEIGHTED));
//            buildCompression = Arrays.asList(__ -> CompressorParameters.NONE);
//            var grid2d = DataSetCreator.create2DGrid(4_000_000, 10_000, 100);
//            Grid.runAll(grid2d, mGrid, efConstructionGrid, neighborOverflowGrid, addHierarchyGrid, featureSets, buildCompression, searchCompression, overqueryGrid, usePruningGrid);
//        }
=======
                "ada002-100k",
                "cohere-english-v3-100k",
                "openai-v3-small-100k",
                "nv-qa-v4-100k",
                "colbert-1M",
                "gecko-100k");
        executeNw(coreFiles, pattern, buildCompression, featureSets, searchCompression, mGrid, efConstructionGrid, neighborOverflowGrid, addHierarchyGrid, topKGrid, overqueryGrid, usePruningGrid);

        var extraFiles = List.of(
                "openai-v3-large-3072-100k",
                "openai-v3-large-1536-100k",
                "e5-small-v2-100k",
                "e5-base-v2-100k",
                "e5-large-v2-100k");
        executeNw(extraFiles, pattern, buildCompression, featureSets, searchCompression, mGrid, efConstructionGrid, neighborOverflowGrid, addHierarchyGrid, topKGrid, overqueryGrid, usePruningGrid);

        // smaller vectors from ann-benchmarks
        var hdf5Files = List.of(
                // large files not yet supported
                // "hdf5/deep-image-96-angular.hdf5",
                // "hdf5/gist-960-euclidean.hdf5",
                "glove-25-angular.hdf5",
                "glove-50-angular.hdf5",
                "lastfm-64-dot.hdf5",
                "glove-100-angular.hdf5",
                "glove-200-angular.hdf5",
                "nytimes-256-angular.hdf5",
                "sift-128-euclidean.hdf5");
        for (var f : hdf5Files) {
            if (pattern.matcher(f).find()) {
                DownloadHelper.maybeDownloadHdf5(f);
                Grid.runAll(Hdf5Loader.load(f), mGrid, efConstructionGrid, neighborOverflowGrid, addHierarchyGrid, featureSets, buildCompression, searchCompression, topKGrid, overqueryGrid, usePruningGrid);
            }
        }

        // 2D grid, built and calculated at runtime
        if (pattern.matcher("2dgrid").find()) {
            searchCompression = Arrays.asList(__ -> CompressorParameters.NONE,
                                              ds -> new PQParameters(ds.getDimension(), 256, true, UNWEIGHTED));
            buildCompression = Arrays.asList(__ -> CompressorParameters.NONE);
            var grid2d = DataSetCreator.create2DGrid(4_000_000, 10_000, 100);
            Grid.runAll(grid2d, mGrid, efConstructionGrid, neighborOverflowGrid, addHierarchyGrid, featureSets, buildCompression, searchCompression, topKGrid, overqueryGrid, usePruningGrid);
        }
>>>>>>> 14317347
    }

    private static void executeNw(List<String> coreFiles, Pattern pattern, List<Function<DataSet, CompressorParameters>> buildCompression, List<EnumSet<FeatureId>> featureSets, List<Function<DataSet, CompressorParameters>> compressionGrid, List<Integer> mGrid, List<Integer> efConstructionGrid, List<Float> neighborOverflowGrid, List<Boolean> addHierarchyGrid, List<Integer> topKGrid, List<Double> efSearchGrid, List<Boolean> usePruningGrid) throws IOException {
        for (var nwDatasetName : coreFiles) {
            if (pattern.matcher(nwDatasetName).find()) {
                var mfd = DownloadHelper.maybeDownloadFvecs(nwDatasetName);
<<<<<<< HEAD
                Grid.runAll(mfd.lazyLoad(), mGrid, efConstructionGrid, featureSets, buildCompression, compressionGrid, efSearchGrid);

=======
                Grid.runAll(mfd.load(), mGrid, efConstructionGrid, neighborOverflowGrid, addHierarchyGrid, featureSets, buildCompression, compressionGrid, topKGrid, efSearchGrid, usePruningGrid);
>>>>>>> 14317347
            }
        }
    }
}<|MERGE_RESOLUTION|>--- conflicted
+++ resolved
@@ -44,27 +44,23 @@
 
         var mGrid = List.of(32); // List.of(16, 24, 32, 48, 64, 96, 128);
         var efConstructionGrid = List.of(100); // List.of(60, 80, 100, 120, 160, 200, 400, 600, 800);
-<<<<<<< HEAD
-        var efSearchGrid = List.of(1.5);
-=======
         var topKGrid = List.of(10, 100);
         var overqueryGrid = List.of(1.0, 2.0, 5.0); // rerankK = oq * topK
         var neighborOverflowGrid = List.of(1.2f); // List.of(1.2f, 2.0f);
         var addHierarchyGrid = List.of(true); // List.of(false, true);
         var usePruningGrid = List.of(true); // List.of(false, true);
->>>>>>> 14317347
         List<Function<DataSet, CompressorParameters>> buildCompression = Arrays.asList(
-                ds -> new PQParameters(ds.getDimension() / 4, 256, ds.similarityFunction == VectorSimilarityFunction.EUCLIDEAN, UNWEIGHTED)
-//                __ -> CompressorParameters.NONE
+                ds -> new PQParameters(ds.getDimension() / 8, 256, ds.similarityFunction == VectorSimilarityFunction.EUCLIDEAN, UNWEIGHTED),
+                __ -> CompressorParameters.NONE
         );
         List<Function<DataSet, CompressorParameters>> searchCompression = Arrays.asList(
-//                __ -> CompressorParameters.NONE,
+                __ -> CompressorParameters.NONE,
                 // ds -> new CompressorParameters.BQParameters(),
-                ds -> new PQParameters(ds.getDimension() / 4, 256, ds.similarityFunction == VectorSimilarityFunction.EUCLIDEAN, UNWEIGHTED)
+                ds -> new PQParameters(ds.getDimension() / 8, 256, ds.similarityFunction == VectorSimilarityFunction.EUCLIDEAN, UNWEIGHTED)
         );
         List<EnumSet<FeatureId>> featureSets = Arrays.asList(
-//                EnumSet.of(FeatureId.NVQ_VECTORS),
-//                EnumSet.of(FeatureId.NVQ_VECTORS, FeatureId.FUSED_ADC),
+                EnumSet.of(FeatureId.NVQ_VECTORS),
+                EnumSet.of(FeatureId.NVQ_VECTORS, FeatureId.FUSED_ADC),
                 EnumSet.of(FeatureId.INLINE_VECTORS)
         );
 
@@ -76,52 +72,6 @@
 
         // large embeddings calculated by Neighborhood Watch.  100k files by default; 1M also available
         var coreFiles = List.of(
-<<<<<<< HEAD
-                  "sift-100m"
-//                "ada002-100k"
-//                "cohere-english-v3-100k"
-//                "openai-v3-small-100k"
-//                "nv-qa-v4-100k",
-//                "colbert-1M"
-//                "gecko-100k"
-        );
-        executeNw(coreFiles, pattern, buildCompression, featureSets, searchCompression, mGrid, efConstructionGrid, efSearchGrid);
-//        var extraFiles = List.of(
-//                "openai-v3-large-3072-100k",
-//                "openai-v3-large-1536-100k",
-//                "e5-small-v2-100k",
-//                "e5-base-v2-100k",
-//                "e5-large-v2-100k");
-//        executeNw(extraFiles, pattern, buildCompression, featureSets, searchCompression, mGrid, efConstructionGrid, neighborOverflowGrid, addHierarchyGrid, overqueryGrid, usePruningGrid);
-
-        // smaller vectors from ann-benchmarks
-//        var hdf5Files = List.of(
-//                // large files not yet supported
-//                // "hdf5/deep-image-96-angular.hdf5",
-//                // "hdf5/gist-960-euclidean.hdf5",
-//                "glove-25-angular.hdf5",
-//                "glove-50-angular.hdf5",
-//                "lastfm-64-dot.hdf5",
-//                "glove-100-angular.hdf5",
-//                "glove-200-angular.hdf5",
-//                "nytimes-256-angular.hdf5",
-//                "sift-128-euclidean.hdf5");
-//        for (var f : hdf5Files) {
-//            if (pattern.matcher(f).find()) {
-//                DownloadHelper.maybeDownloadHdf5(f);
-//                Grid.runAll(Hdf5Loader.load(f), mGrid, efConstructionGrid, neighborOverflowGrid, addHierarchyGrid, featureSets, buildCompression, searchCompression, overqueryGrid, usePruningGrid);
-//            }
-//        }
-
-        // 2D grid, built and calculated at runtime
-//        if (pattern.matcher("2dgrid").find()) {
-//            searchCompression = Arrays.asList(__ -> CompressorParameters.NONE,
-//                                              ds -> new PQParameters(ds.getDimension(), 256, true, UNWEIGHTED));
-//            buildCompression = Arrays.asList(__ -> CompressorParameters.NONE);
-//            var grid2d = DataSetCreator.create2DGrid(4_000_000, 10_000, 100);
-//            Grid.runAll(grid2d, mGrid, efConstructionGrid, neighborOverflowGrid, addHierarchyGrid, featureSets, buildCompression, searchCompression, overqueryGrid, usePruningGrid);
-//        }
-=======
                 "ada002-100k",
                 "cohere-english-v3-100k",
                 "openai-v3-small-100k",
@@ -165,19 +115,13 @@
             var grid2d = DataSetCreator.create2DGrid(4_000_000, 10_000, 100);
             Grid.runAll(grid2d, mGrid, efConstructionGrid, neighborOverflowGrid, addHierarchyGrid, featureSets, buildCompression, searchCompression, topKGrid, overqueryGrid, usePruningGrid);
         }
->>>>>>> 14317347
     }
 
     private static void executeNw(List<String> coreFiles, Pattern pattern, List<Function<DataSet, CompressorParameters>> buildCompression, List<EnumSet<FeatureId>> featureSets, List<Function<DataSet, CompressorParameters>> compressionGrid, List<Integer> mGrid, List<Integer> efConstructionGrid, List<Float> neighborOverflowGrid, List<Boolean> addHierarchyGrid, List<Integer> topKGrid, List<Double> efSearchGrid, List<Boolean> usePruningGrid) throws IOException {
         for (var nwDatasetName : coreFiles) {
             if (pattern.matcher(nwDatasetName).find()) {
                 var mfd = DownloadHelper.maybeDownloadFvecs(nwDatasetName);
-<<<<<<< HEAD
-                Grid.runAll(mfd.lazyLoad(), mGrid, efConstructionGrid, featureSets, buildCompression, compressionGrid, efSearchGrid);
-
-=======
-                Grid.runAll(mfd.load(), mGrid, efConstructionGrid, neighborOverflowGrid, addHierarchyGrid, featureSets, buildCompression, compressionGrid, topKGrid, efSearchGrid, usePruningGrid);
->>>>>>> 14317347
+                Grid.runAll(mfd.lazyLoad(), mGrid, efConstructionGrid, neighborOverflowGrid, addHierarchyGrid, featureSets, buildCompression, compressionGrid, topKGrid, efSearchGrid, usePruningGrid);
             }
         }
     }
