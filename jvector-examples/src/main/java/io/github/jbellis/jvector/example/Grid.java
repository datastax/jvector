--- conflicted
+++ resolved
@@ -17,9 +17,6 @@
 package io.github.jbellis.jvector.example;
 
 import io.github.jbellis.jvector.disk.ReaderSupplierFactory;
-<<<<<<< HEAD
-import io.github.jbellis.jvector.example.benchmarks.*;
-=======
 import io.github.jbellis.jvector.example.benchmarks.AccuracyBenchmark;
 import io.github.jbellis.jvector.example.benchmarks.BenchmarkTablePrinter;
 import io.github.jbellis.jvector.example.benchmarks.CountBenchmark;
@@ -27,7 +24,7 @@
 import io.github.jbellis.jvector.example.benchmarks.QueryBenchmark;
 import io.github.jbellis.jvector.example.benchmarks.QueryTester;
 import io.github.jbellis.jvector.example.benchmarks.ThroughputBenchmark;
->>>>>>> 6d590ad7
+import io.github.jbellis.jvector.example.benchmarks.*;
 import io.github.jbellis.jvector.example.util.CompressorParameters;
 import io.github.jbellis.jvector.example.util.DataSet;
 import io.github.jbellis.jvector.example.util.FilteredForkJoinPool;
@@ -73,10 +70,7 @@
 import java.util.List;
 import java.util.Map;
 import java.util.Set;
-<<<<<<< HEAD
 import java.util.concurrent.ForkJoinPool;
-=======
->>>>>>> 6d590ad7
 import java.util.function.Function;
 import java.util.function.IntFunction;
 import java.util.stream.IntStream;
@@ -440,7 +434,85 @@
         }
     }
 
-<<<<<<< HEAD
+    private static List<QueryBenchmark> setupBenchmarks(Map<String, List<String>> benchmarkSpec) {
+        if (benchmarkSpec == null || benchmarkSpec.isEmpty()) {
+            return List.of(
+                    ThroughputBenchmark.createEmpty(3, 3)
+                            .displayAvgQps(),
+                    LatencyBenchmark.createDefault(),
+                    CountBenchmark.createDefault(),
+                    AccuracyBenchmark.createDefault()
+            );
+        }
+
+        List<QueryBenchmark> benchmarks = new ArrayList<>();
+
+        for (var benchType : benchmarkSpec.keySet()) {
+            if (benchType.equals("throughput")) {
+                var bench = ThroughputBenchmark.createEmpty(3, 3);
+                for (var stat : benchmarkSpec.get(benchType)) {
+                    if (stat.equals("AVG")) {
+                        bench = bench.displayAvgQps();
+                    }
+                    if (stat.equals("MEDIAN")) {
+                        bench = bench.displayMedianQps();
+                    }
+                    if (stat.equals("MAX")) {
+                        bench = bench.displayMaxQps();
+                    }
+                }
+                benchmarks.add(bench);
+            }
+
+            if (benchType.equals("latency")) {
+                var bench = LatencyBenchmark.createEmpty();
+                for (var stat : benchmarkSpec.get(benchType)) {
+                    if (stat.equals("AVG")) {
+                        bench = bench.displayAvgLatency();
+                    }
+                    if (stat.equals("STD")) {
+                        bench = bench.displayLatencySTD();
+                    }
+                    if (stat.equals("P999")) {
+                        bench = bench.displayP999Latency();
+                    }
+                }
+                benchmarks.add(bench);
+            }
+
+            if (benchType.equals("count")) {
+                var bench = CountBenchmark.createEmpty();
+                for (var stat : benchmarkSpec.get(benchType)) {
+                    if (stat.equals("visited")) {
+                        bench = bench.displayAvgNodesVisited();
+                    }
+                    if (stat.equals("expanded")) {
+                        bench = bench.displayAvgNodesExpanded();
+                    }
+                    if (stat.equals("expanded base layer")) {
+                        bench = bench.displayAvgNodesExpandedBaseLayer();
+                    }
+                }
+                benchmarks.add(bench);
+            }
+
+            if (benchType.equals("accuracy")) {
+                var bench = AccuracyBenchmark.createEmpty();
+                for (var stat : benchmarkSpec.get(benchType)) {
+                    if (stat.equals("recall")) {
+                        bench = bench.displayRecall();
+                    }
+                    if (stat.equals("MAP")) {
+                        bench = bench.displayMAP();
+                    }
+                }
+                benchmarks.add(bench);
+            }
+        }
+
+        return benchmarks;
+    }
+
     public static List<BenchResult> runAllAndCollectResults(
             DataSet ds,
             List<Integer> mGrid,
@@ -519,85 +591,6 @@
             }
         }
         return results;
-=======
-    private static List<QueryBenchmark> setupBenchmarks(Map<String, List<String>> benchmarkSpec) {
-        if (benchmarkSpec == null || benchmarkSpec.isEmpty()) {
-            return List.of(
-                    ThroughputBenchmark.createEmpty(3, 3)
-                            .displayAvgQps(),
-                    LatencyBenchmark.createDefault(),
-                    CountBenchmark.createDefault(),
-                    AccuracyBenchmark.createDefault()
-            );
-        }
-
-        List<QueryBenchmark> benchmarks = new ArrayList<>();
-
-        for (var benchType : benchmarkSpec.keySet()) {
-            if (benchType.equals("throughput")) {
-                var bench = ThroughputBenchmark.createEmpty(3, 3);
-                for (var stat : benchmarkSpec.get(benchType)) {
-                    if (stat.equals("AVG")) {
-                        bench = bench.displayAvgQps();
-                    }
-                    if (stat.equals("MEDIAN")) {
-                        bench = bench.displayMedianQps();
-                    }
-                    if (stat.equals("MAX")) {
-                        bench = bench.displayMaxQps();
-                    }
-                }
-                benchmarks.add(bench);
-            }
-
-            if (benchType.equals("latency")) {
-                var bench = LatencyBenchmark.createEmpty();
-                for (var stat : benchmarkSpec.get(benchType)) {
-                    if (stat.equals("AVG")) {
-                        bench = bench.displayAvgLatency();
-                    }
-                    if (stat.equals("STD")) {
-                        bench = bench.displayLatencySTD();
-                    }
-                    if (stat.equals("P999")) {
-                        bench = bench.displayP999Latency();
-                    }
-                }
-                benchmarks.add(bench);
-            }
-
-            if (benchType.equals("count")) {
-                var bench = CountBenchmark.createEmpty();
-                for (var stat : benchmarkSpec.get(benchType)) {
-                    if (stat.equals("visited")) {
-                        bench = bench.displayAvgNodesVisited();
-                    }
-                    if (stat.equals("expanded")) {
-                        bench = bench.displayAvgNodesExpanded();
-                    }
-                    if (stat.equals("expanded base layer")) {
-                        bench = bench.displayAvgNodesExpandedBaseLayer();
-                    }
-                }
-                benchmarks.add(bench);
-            }
-
-            if (benchType.equals("accuracy")) {
-                var bench = AccuracyBenchmark.createEmpty();
-                for (var stat : benchmarkSpec.get(benchType)) {
-                    if (stat.equals("recall")) {
-                        bench = bench.displayRecall();
-                    }
-                    if (stat.equals("MAP")) {
-                        bench = bench.displayMAP();
-                    }
-                }
-                benchmarks.add(bench);
-            }
-        }
-
-        return benchmarks;
->>>>>>> 6d590ad7
     }
 
     private static VectorCompressor<?> getCompressor(Function<DataSet, CompressorParameters> cpSupplier, DataSet ds) {
