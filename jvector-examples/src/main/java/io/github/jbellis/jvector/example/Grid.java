/*
 * Copyright DataStax, Inc.
 *
 * Licensed under the Apache License, Version 2.0 (the "License");
 * you may not use this file except in compliance with the License.
 * You may obtain a copy of the License at
 *
 * http://www.apache.org/licenses/LICENSE-2.0
 *
 * Unless required by applicable law or agreed to in writing, software
 * distributed under the License is distributed on an "AS IS" BASIS,
 * WITHOUT WARRANTIES OR CONDITIONS OF ANY KIND, either express or implied.
 * See the License for the specific language governing permissions and
 * limitations under the License.
 */

package io.github.jbellis.jvector.example;

import io.github.jbellis.jvector.disk.ReaderSupplierFactory;
import io.github.jbellis.jvector.example.benchmarks.AccuracyBenchmark;
import io.github.jbellis.jvector.example.benchmarks.BenchmarkTablePrinter;
import io.github.jbellis.jvector.example.benchmarks.CountBenchmark;
import io.github.jbellis.jvector.example.benchmarks.LatencyBenchmark;
import io.github.jbellis.jvector.example.benchmarks.QueryBenchmark;
import io.github.jbellis.jvector.example.benchmarks.QueryTester;
import io.github.jbellis.jvector.example.benchmarks.ThroughputBenchmark;
<<<<<<< HEAD
=======
import io.github.jbellis.jvector.example.benchmarks.*;
import io.github.jbellis.jvector.example.benchmarks.diagnostics.DiagnosticLevel;
>>>>>>> ddabdb87
import io.github.jbellis.jvector.example.util.CompressorParameters;
import io.github.jbellis.jvector.example.util.DataSet;
import io.github.jbellis.jvector.example.util.FilteredForkJoinPool;
import io.github.jbellis.jvector.graph.ImmutableGraphIndex;
import io.github.jbellis.jvector.graph.GraphIndexBuilder;
import io.github.jbellis.jvector.graph.GraphSearcher;
import io.github.jbellis.jvector.graph.RandomAccessVectorValues;
import io.github.jbellis.jvector.graph.disk.feature.Feature;
import io.github.jbellis.jvector.graph.disk.feature.FeatureId;
import io.github.jbellis.jvector.graph.disk.feature.FusedPQ;
import io.github.jbellis.jvector.graph.disk.feature.InlineVectors;
import io.github.jbellis.jvector.graph.disk.feature.NVQ;
import io.github.jbellis.jvector.graph.disk.OnDiskGraphIndex;
import io.github.jbellis.jvector.graph.disk.OnDiskGraphIndexWriter;
import io.github.jbellis.jvector.graph.disk.OrdinalMapper;
import io.github.jbellis.jvector.graph.similarity.BuildScoreProvider;
import io.github.jbellis.jvector.graph.similarity.DefaultSearchScoreProvider;
import io.github.jbellis.jvector.graph.similarity.ScoreFunction;
import io.github.jbellis.jvector.graph.similarity.SearchScoreProvider;
import io.github.jbellis.jvector.quantization.CompressedVectors;
import io.github.jbellis.jvector.quantization.NVQuantization;
import io.github.jbellis.jvector.quantization.PQVectors;
import io.github.jbellis.jvector.quantization.ProductQuantization;
import io.github.jbellis.jvector.quantization.VectorCompressor;
import io.github.jbellis.jvector.util.ExplicitThreadLocal;
import io.github.jbellis.jvector.util.PhysicalCoreExecutor;
import io.github.jbellis.jvector.vector.types.VectorFloat;

import java.io.BufferedOutputStream;
import java.io.DataOutputStream;
import java.io.FileNotFoundException;
import java.io.IOException;
import java.io.UncheckedIOException;
import java.nio.file.DirectoryNotEmptyException;
import java.nio.file.Files;
import java.nio.file.Path;
import java.nio.file.Paths;
import java.util.ArrayList;
import java.util.EnumMap;
import java.util.HashMap;
import java.util.IdentityHashMap;
import java.util.List;
import java.util.Map;
import java.util.Set;
import java.util.function.Function;
import java.util.function.IntFunction;
import java.util.stream.IntStream;

/**
 * Tests a grid of configurations against a dataset
 */
public class Grid {

    private static final String pqCacheDir = "pq_cache";

    private static final String dirPrefix = "BenchGraphDir";

    private static final Map<String,Double> indexBuildTimes = new HashMap<>();

    private static int diagnostic_level;

    static void runAll(DataSet ds,
                       List<Integer> mGrid,
                       List<Integer> efConstructionGrid,
                       List<Float> neighborOverflowGrid,
                       List<Boolean> addHierarchyGrid,
                       List<Boolean> refineFinalGraphGrid,
                       List<? extends Set<FeatureId>> featureSets,
                       List<Function<DataSet, CompressorParameters>> buildCompressors,
                       List<Function<DataSet, CompressorParameters>> compressionGrid,
                       Map<Integer, List<Double>> topKGrid,
                       List<Boolean> usePruningGrid,
                       Map<String, List<String>> benchmarks) throws IOException
    {
        var testDirectory = Files.createTempDirectory(dirPrefix);
        try {
            for (var addHierarchy :  addHierarchyGrid) {
                for (var refineFinalGraph : refineFinalGraphGrid) {
                    for (int M : mGrid) {
                        for (float neighborOverflow : neighborOverflowGrid) {
                            for (int efC : efConstructionGrid) {
                                for (var bc : buildCompressors) {
                                    var compressor = getCompressor(bc, ds);
                                    runOneGraph(featureSets, M, efC, neighborOverflow, addHierarchy, refineFinalGraph, compressor, compressionGrid, topKGrid, usePruningGrid, benchmarks,ds, testDirectory);
                                }
                            }
                        }
                    }
                }
            }
        } finally {
            try
            {
                Files.delete(testDirectory);
            } catch (DirectoryNotEmptyException e) {
                // something broke, we're almost certainly in the middle of another exception being thrown,
                // so if we don't swallow this one it will mask the original exception
            }

            cachedCompressors.clear();
        }
    }

    static void runAll(DataSet ds,
                       List<Integer> mGrid,
                       List<Integer> efConstructionGrid,
                       List<Float> neighborOverflowGrid,
                       List<Boolean> addHierarchyGrid,
                       List<Boolean> refineFinalGraphGrid,
                       List<? extends Set<FeatureId>> featureSets,
                       List<Function<DataSet, CompressorParameters>> buildCompressors,
                       List<Function<DataSet, CompressorParameters>> compressionGrid,
                       Map<Integer, List<Double>> topKGrid,
                       List<Boolean> usePruningGrid) throws IOException
    {
        runAll(ds, mGrid, efConstructionGrid, neighborOverflowGrid, addHierarchyGrid, refineFinalGraphGrid, featureSets, buildCompressors, compressionGrid, topKGrid, usePruningGrid, null);
    }

    static void runOneGraph(List<? extends Set<FeatureId>> featureSets,
                            int M,
                            int efConstruction,
                            float neighborOverflow,
                            boolean addHierarchy,
                            boolean refineFinalGraph,
                            VectorCompressor<?> buildCompressor,
                            List<Function<DataSet, CompressorParameters>> compressionGrid,
                            Map<Integer, List<Double>> topKGrid,
                            List<Boolean> usePruningGrid,
                            Map<String, List<String>> benchmarks,
                            DataSet ds,
                            Path testDirectory) throws IOException
    {
        Map<Set<FeatureId>, ImmutableGraphIndex> indexes;
        if (buildCompressor == null) {
            indexes = buildInMemory(featureSets, M, efConstruction, neighborOverflow, addHierarchy, refineFinalGraph, ds, testDirectory);
        } else {
            indexes = buildOnDisk(featureSets, M, efConstruction, neighborOverflow, addHierarchy, refineFinalGraph, ds, testDirectory, buildCompressor);
        }

        try {
            for (var cpSupplier : compressionGrid) {
                var compressor = getCompressor(cpSupplier, ds);
                CompressedVectors cv;
                if (compressor == null) {
                    cv = null;
                    System.out.format("Uncompressed vectors%n");
                } else {
                    long start = System.nanoTime();
                    cv = compressor.encodeAll(ds.getBaseRavv());
                    System.out.format("%s encoded %d vectors [%.2f MB] in %.2fs%n", compressor, ds.baseVectors.size(), (cv.ramBytesUsed() / 1024f / 1024f), (System.nanoTime() - start) / 1_000_000_000.0);
                }

                indexes.forEach((features, index) -> {
                    try (var cs = new ConfiguredSystem(ds, index, cv,
                                                       index instanceof OnDiskGraphIndex ? ((OnDiskGraphIndex) index).getFeatureSet() : Set.of())) {
                        testConfiguration(cs, topKGrid, usePruningGrid, M, efConstruction, neighborOverflow, addHierarchy, benchmarks);
                    } catch (Exception e) {
                        throw new RuntimeException(e);
                    }
                });
            }
            for (var index : indexes.values()) {
                index.close();
            }
        } finally {
            for (int n = 0; n < featureSets.size(); n++) {
                Files.deleteIfExists(testDirectory.resolve("graph" + n));
            }
        }
    }

    private static Map<Set<FeatureId>, ImmutableGraphIndex> buildOnDisk(List<? extends Set<FeatureId>> featureSets,
                                                                        int M,
                                                                        int efConstruction,
                                                                        float neighborOverflow,
                                                                        boolean addHierarchy,
                                                                        boolean refineFinalGraph,
                                                                        DataSet ds,
                                                                        Path testDirectory,
                                                                        VectorCompressor<?> buildCompressor)
            throws IOException
    {
        var floatVectors = ds.getBaseRavv();

        var pq = (PQVectors) buildCompressor.encodeAll(floatVectors);
        var bsp = BuildScoreProvider.pqBuildScoreProvider(ds.similarityFunction, pq);
        GraphIndexBuilder builder = new GraphIndexBuilder(bsp, floatVectors.dimension(), M, efConstruction, neighborOverflow, 1.2f, addHierarchy, refineFinalGraph);

        // use the inline vectors index as the score provider for graph construction
        Map<Set<FeatureId>, OnDiskGraphIndexWriter> writers = new HashMap<>();
        Map<Set<FeatureId>, Map<FeatureId, IntFunction<Feature.State>>> suppliers = new HashMap<>();
        OnDiskGraphIndexWriter scoringWriter = null;
        int n = 0;
        for (var features : featureSets) {
            var graphPath = testDirectory.resolve("graph" + n++);
            var bws = builderWithSuppliers(features, builder.getGraph(), graphPath, floatVectors, pq.getCompressor());
            var writer = bws.builder.build();
            writers.put(features, writer);
            suppliers.put(features, bws.suppliers);
            if (features.contains(FeatureId.INLINE_VECTORS) || features.contains(FeatureId.NVQ_VECTORS)) {
                scoringWriter = writer;
            }
        }
        if (scoringWriter == null) {
            throw new IllegalStateException("Bench looks for either NVQ_VECTORS or INLINE_VECTORS feature set for scoring compressed builds.");
        }

        // build the graph incrementally
        long startTime = System.nanoTime();
        var vv = floatVectors.threadLocalSupplier();
        PhysicalCoreExecutor.pool().submit(() -> {
            IntStream.range(0, floatVectors.size()).parallel().forEach(node -> {
                writers.forEach((features, writer) -> {
                    try {
                        var stateMap = new EnumMap<FeatureId, Feature.State>(FeatureId.class);
                        suppliers.get(features).forEach((featureId, supplier) -> {
                            stateMap.put(featureId, supplier.apply(node));
                        });
                        writer.writeInline(node, stateMap);
                    } catch (IOException e) {
                        throw new UncheckedIOException(e);
                    }
                });
                builder.addGraphNode(node, vv.get().getVector(node));
            });
        }).join();
        builder.cleanup();

        // write the edge lists and close the writers
        // if our feature set contains Fused ADC, we need a Fused ADC write-time supplier (as we don't have neighbor information during writeInline)
        writers.entrySet().stream().parallel().forEach(entry -> {
            var writer = entry.getValue();
            var features = entry.getKey();
            Map<FeatureId, IntFunction<Feature.State>> writeSuppliers;
            if (features.contains(FeatureId.FUSED_PQ)) {
                writeSuppliers = new EnumMap<>(FeatureId.class);
                var view = builder.getGraph().getView();
                writeSuppliers.put(FeatureId.FUSED_PQ, ordinal -> new FusedPQ.State(view, pq, ordinal));
            } else {
                writeSuppliers = Map.of();
            }
            try {
                writer.write(writeSuppliers);
                writer.close();
            } catch (IOException e) {
                throw new UncheckedIOException(e);
            }
        });
        builder.close();
        double totalTime = (System.nanoTime() - startTime) / 1_000_000_000.0;
        System.out.format("Build and write %s in %ss%n", featureSets, totalTime);
        indexBuildTimes.put(ds.name, totalTime);

        // open indexes
        Map<Set<FeatureId>, ImmutableGraphIndex> indexes = new HashMap<>();
        n = 0;
        for (var features : featureSets) {
            var graphPath = testDirectory.resolve("graph" + n++);
            var index = OnDiskGraphIndex.load(ReaderSupplierFactory.open(graphPath));
            indexes.put(features, index);
        }
        return indexes;
    }

    private static BuilderWithSuppliers builderWithSuppliers(Set<FeatureId> features,
                                                             ImmutableGraphIndex onHeapGraph,
                                                             Path outPath,
                                                             RandomAccessVectorValues floatVectors,
                                                             ProductQuantization pq)
            throws FileNotFoundException
    {
        var identityMapper = new OrdinalMapper.IdentityMapper(floatVectors.size() - 1);
        var builder = new OnDiskGraphIndexWriter.Builder(onHeapGraph, outPath);
        builder.withMapper(identityMapper);
        Map<FeatureId, IntFunction<Feature.State>> suppliers = new EnumMap<>(FeatureId.class);
        for (var featureId : features) {
            switch (featureId) {
                case INLINE_VECTORS:
                    builder.with(new InlineVectors(floatVectors.dimension()));
                    suppliers.put(FeatureId.INLINE_VECTORS, ordinal -> new InlineVectors.State(floatVectors.getVector(ordinal)));
                    break;
                case FUSED_PQ:
                    if (pq == null) {
                        System.out.println("Skipping Fused ADC feature due to null ProductQuantization");
                        continue;
                    }
                    // no supplier as these will be used for writeInline, when we don't have enough information to fuse neighbors
                    builder.with(new FusedPQ(onHeapGraph.maxDegree(), pq));
                    break;
                case NVQ_VECTORS:
                    int nSubVectors = floatVectors.dimension() == 2 ? 1 : 2;
                    var nvq = NVQuantization.compute(floatVectors, nSubVectors);
                    builder.with(new NVQ(nvq));
                    suppliers.put(FeatureId.NVQ_VECTORS, ordinal -> new NVQ.State(nvq.encode(floatVectors.getVector(ordinal))));
                    break;

            }
        }
        return new BuilderWithSuppliers(builder, suppliers);
    }

    public static void setDiagnosticLevel(int diagLevel) {
        diagnostic_level = diagLevel;
    }

    private static DiagnosticLevel getDiagnosticLevel() {
        switch (diagnostic_level) {
            case 0:
                return DiagnosticLevel.NONE;
            case 1:
                return DiagnosticLevel.BASIC;
            case 2:
                return DiagnosticLevel.DETAILED;
            case 3:
                return DiagnosticLevel.VERBOSE;
            default:
                return DiagnosticLevel.NONE; // fallback for invalid values
        }
    }

    private static class BuilderWithSuppliers {
        public final OnDiskGraphIndexWriter.Builder builder;
        public final Map<FeatureId, IntFunction<Feature.State>> suppliers;

        public BuilderWithSuppliers(OnDiskGraphIndexWriter.Builder builder, Map<FeatureId, IntFunction<Feature.State>> suppliers) {
            this.builder = builder;
            this.suppliers = suppliers;
        }
    }

    private static Map<Set<FeatureId>, ImmutableGraphIndex> buildInMemory(List<? extends Set<FeatureId>> featureSets,
                                                                          int M,
                                                                          int efConstruction,
                                                                          float neighborOverflow,
                                                                          boolean addHierarchy,
                                                                          boolean refineFinalGraph,
                                                                          DataSet ds,
                                                                          Path testDirectory)
            throws IOException
    {
        var floatVectors = ds.getBaseRavv();
        Map<Set<FeatureId>, ImmutableGraphIndex> indexes = new HashMap<>();
        long start;
        var bsp = BuildScoreProvider.randomAccessScoreProvider(floatVectors, ds.similarityFunction);
        GraphIndexBuilder builder = new GraphIndexBuilder(bsp,
                                                          floatVectors.dimension(),
                                                          M,
                                                          efConstruction,
                                                          neighborOverflow,
                                                          1.2f,
                                                          addHierarchy,
                                                          refineFinalGraph,
                                                          PhysicalCoreExecutor.pool(),
                                                          FilteredForkJoinPool.createFilteredPool());
        start = System.nanoTime();
        var onHeapGraph = builder.build(floatVectors);
        System.out.format("Build (%s) M=%d overflow=%.2f ef=%d in %.2fs%n",
                          "full res",
                          M,
                          neighborOverflow,
                          efConstruction,
                          (System.nanoTime() - start) / 1_000_000_000.0);
        for (int i = 0; i <= onHeapGraph.getMaxLevel(); i++) {
            System.out.format("  L%d: %d nodes, %.2f avg degree%n",
                              i,
                              onHeapGraph.size(i),
                              onHeapGraph.getAverageDegree(i));
        }
        int n = 0;
        for (var features : featureSets) {
            if (features.contains(FeatureId.FUSED_PQ)) {
                System.out.println("Skipping Fused ADC feature when building in memory");
                continue;
            }
            var graphPath = testDirectory.resolve("graph" + n++);
            var bws = builderWithSuppliers(features, onHeapGraph, graphPath, floatVectors, null);
            try (var writer = bws.builder.build()) {
                start = System.nanoTime();
                writer.write(bws.suppliers);
                System.out.format("Wrote %s in %.2fs%n", features, (System.nanoTime() - start) / 1_000_000_000.0);
            }

            var index = OnDiskGraphIndex.load(ReaderSupplierFactory.open(graphPath));
            indexes.put(features, index);
        }
        return indexes;
    }

    // avoid recomputing the compressor repeatedly (this is a relatively small memory footprint)
    static final Map<String, VectorCompressor<?>> cachedCompressors = new IdentityHashMap<>();

    private static void testConfiguration(ConfiguredSystem cs,
                                          Map<Integer, List<Double>> topKGrid,
                                          List<Boolean> usePruningGrid,
                                          int M,
                                          int efConstruction,
                                          float neighborOverflow,
                                          boolean addHierarchy,
                                          Map<String, List<String>> benchmarkSpec) {
        int queryRuns = 2;
        System.out.format("Using %s:%n", cs.index);
        // 1) Select benchmarks to run.  Use .createDefault or .createEmpty (for other options)

        var benchmarks = setupBenchmarks(benchmarkSpec);
        QueryTester tester = new QueryTester(benchmarks);

        // 2) Setup benchmark table for printing
        for (var topK : topKGrid.keySet()) {
            for (var usePruning : usePruningGrid) {
                BenchmarkTablePrinter printer = new BenchmarkTablePrinter();
                printer.printConfig(Map.of(
                        "M",                  M,
                        "efConstruction",     efConstruction,
                        "neighborOverflow",   neighborOverflow,
                        "addHierarchy",       addHierarchy,
                        "usePruning",         usePruning
                ));
                for (var overquery : topKGrid.get(topK)) {
                    int rerankK = (int) (topK * overquery);

                    var results = tester.run(cs, topK, rerankK, usePruning, queryRuns);
                    printer.printRow(overquery, results);
                }
                printer.printFooter();
            }
        }
    }

    private static List<QueryBenchmark> setupBenchmarks(Map<String, List<String>> benchmarkSpec) {
        if (benchmarkSpec == null || benchmarkSpec.isEmpty()) {
            return List.of(
                    ThroughputBenchmark.createEmpty(3, 3)
                            .displayAvgQps(),
                    LatencyBenchmark.createDefault(),
                    CountBenchmark.createDefault(),
                    AccuracyBenchmark.createDefault()
            );
        }

        List<QueryBenchmark> benchmarks = new ArrayList<>();

        for (var benchType : benchmarkSpec.keySet()) {
            if (benchType.equals("throughput")) {
                var bench = ThroughputBenchmark.createEmpty(3, 3);
                for (var stat : benchmarkSpec.get(benchType)) {
                    if (stat.equals("AVG")) {
                        bench = bench.displayAvgQps();
                    }
                    if (stat.equals("MEDIAN")) {
                        bench = bench.displayMedianQps();
                    }
                    if (stat.equals("MAX")) {
                        bench = bench.displayMaxQps();
                    }
                }
                benchmarks.add(bench);
            }

            if (benchType.equals("latency")) {
                var bench = LatencyBenchmark.createEmpty();
                for (var stat : benchmarkSpec.get(benchType)) {
                    if (stat.equals("AVG")) {
                        bench = bench.displayAvgLatency();
                    }
                    if (stat.equals("STD")) {
                        bench = bench.displayLatencySTD();
                    }
                    if (stat.equals("P999")) {
                        bench = bench.displayP999Latency();
                    }
                }
                benchmarks.add(bench);
            }

            if (benchType.equals("count")) {
                var bench = CountBenchmark.createEmpty();
                for (var stat : benchmarkSpec.get(benchType)) {
                    if (stat.equals("visited")) {
                        bench = bench.displayAvgNodesVisited();
                    }
                    if (stat.equals("expanded")) {
                        bench = bench.displayAvgNodesExpanded();
                    }
                    if (stat.equals("expanded base layer")) {
                        bench = bench.displayAvgNodesExpandedBaseLayer();
                    }
                }
                benchmarks.add(bench);
            }

            if (benchType.equals("accuracy")) {
                var bench = AccuracyBenchmark.createEmpty();
                for (var stat : benchmarkSpec.get(benchType)) {
                    if (stat.equals("recall")) {
                        bench = bench.displayRecall();
                    }
                    if (stat.equals("MAP")) {
                        bench = bench.displayMAP();
                    }
                }
                benchmarks.add(bench);
            }
        }

        return benchmarks;
    }

<<<<<<< HEAD
=======
    public static List<BenchResult> runAllAndCollectResults(
            DataSet ds,
            List<Integer> mGrid,
            List<Integer> efConstructionGrid,
            List<Float> neighborOverflowGrid,
            List<Boolean> addHierarchyGrid,
            List<? extends Set<FeatureId>> featureSets,
            List<Function<DataSet, CompressorParameters>> buildCompressors,
            List<Function<DataSet, CompressorParameters>> compressionGrid,
            Map<Integer, List<Double>> topKGrid,
            List<Boolean> usePruningGrid) throws IOException {

        List<BenchResult> results = new ArrayList<>();
        for (int m : mGrid) {
            for (int ef : efConstructionGrid) {
                for (float neighborOverflow : neighborOverflowGrid) {
                    for (boolean addHierarchy : addHierarchyGrid) {
                        for (Set<FeatureId> features : featureSets) {
                            for (Function<DataSet, CompressorParameters> buildCompressor : buildCompressors) {
                                for (Function<DataSet, CompressorParameters> searchCompressor : compressionGrid) {
                                    Path testDirectory = Files.createTempDirectory("bench");
                                    try {
                                        var compressor = getCompressor(buildCompressor, ds);
                                        var searchCompressorObj = getCompressor(searchCompressor, ds);
                                        CompressedVectors cvArg = (searchCompressorObj instanceof CompressedVectors) ? (CompressedVectors) searchCompressorObj : null;
                                        var indexes = buildOnDisk(List.of(features), m, ef, neighborOverflow, addHierarchy, false, ds, testDirectory, compressor);
                                        ImmutableGraphIndex index = indexes.get(features);
                                        try (ConfiguredSystem cs = new ConfiguredSystem(ds, index, cvArg, features)) {
                                            int queryRuns = 2;
                                            List<QueryBenchmark> benchmarks = List.of(
                                                    (diagnostic_level > 0 ?
                                                            ThroughputBenchmark.createDefault().withDiagnostics(getDiagnosticLevel()) :
                                                            ThroughputBenchmark.createDefault()),
                                                    LatencyBenchmark.createDefault(),
                                                    CountBenchmark.createDefault(),
                                                    AccuracyBenchmark.createDefault()
                                            );
                                            QueryTester tester = new QueryTester(benchmarks);
                                            for (int topK : topKGrid.keySet()) {
                                                for (boolean usePruning : usePruningGrid) {
                                                    for (double overquery : topKGrid.get(topK)) {
                                                        int rerankK = (int) (topK * overquery);
                                                        List<Metric> metricsList = tester.run(cs, topK, rerankK, usePruning, queryRuns);
                                                        Map<String, Object> params = Map.of(
                                                                "M", m,
                                                                "efConstruction", ef,
                                                                "neighborOverflow", neighborOverflow,
                                                                "addHierarchy", addHierarchy,
                                                                "features", features.toString(),
                                                                "buildCompressor", buildCompressor.toString(),
                                                                "searchCompressor", searchCompressor.toString(),
                                                                "topK", topK,
                                                                "overquery", overquery,
                                                                "usePruning", usePruning
                                                        );
                                                        for (Metric metric : metricsList) {
                                                            Map<String, Object> metrics = java.util.Map.of(metric.getHeader(), metric.getValue());
                                                            results.add(new BenchResult(ds.name, params, metrics));
                                                        }
                                                       results.add(new BenchResult(ds.name, params, Map.of("Index Build Time", indexBuildTimes.get(ds.name))));
                                                    }
                                                }
                                            }
                                        } catch (Exception e) {
                                            throw new RuntimeException(e);
                                        }
                                    } finally {
                                        for (int n = 0; n < 1; n++) {
                                            try { Files.deleteIfExists(testDirectory.resolve("graph" + n)); } catch (IOException e) { /* ignore */ }
                                        }
                                        try { Files.deleteIfExists(testDirectory); } catch (IOException e) { /* ignore */ }
                                    }
                                }
                            }
                        }
                    }
                }
            }
        }
        return results;
    }

>>>>>>> ddabdb87
    private static VectorCompressor<?> getCompressor(Function<DataSet, CompressorParameters> cpSupplier, DataSet ds) {
        var cp = cpSupplier.apply(ds);
        if (!cp.supportsCaching()) {
            return cp.computeCompressor(ds);
        }

        var fname = cp.idStringFor(ds);
        return cachedCompressors.computeIfAbsent(fname, __ -> {
            var path = Paths.get(pqCacheDir).resolve(fname);
            if (path.toFile().exists()) {
                try {
                    try (var readerSupplier = ReaderSupplierFactory.open(path)) {
                        try (var rar = readerSupplier.get()) {
                            var pq = ProductQuantization.load(rar);
                            System.out.format("%s loaded from %s%n", pq, fname);
                            return pq;
                        }
                    }
                } catch (IOException e) {
                    throw new UncheckedIOException(e);
                }
            }

            var start = System.nanoTime();
            var compressor = cp.computeCompressor(ds);
            System.out.format("%s build in %.2fs,%n", compressor, (System.nanoTime() - start) / 1_000_000_000.0);
            if (cp.supportsCaching()) {
                try {
                    Files.createDirectories(path.getParent());
                    try (var writer = new DataOutputStream(new BufferedOutputStream(Files.newOutputStream(path)))) {
                        compressor.write(writer, OnDiskGraphIndex.CURRENT_VERSION);
                    }
                } catch (IOException e) {
                    throw new UncheckedIOException(e);
                }
            }
            return compressor;
        });
    }

    public static class ConfiguredSystem implements AutoCloseable {
        DataSet ds;
        ImmutableGraphIndex index;
        CompressedVectors cv;
        Set<FeatureId> features;

        private final ExplicitThreadLocal<GraphSearcher> searchers = ExplicitThreadLocal.withInitial(() -> {
            return new GraphSearcher(index);
        });

        ConfiguredSystem(DataSet ds, ImmutableGraphIndex index, CompressedVectors cv, Set<FeatureId> features) {
            this.ds = ds;
            this.index = index;
            this.cv = cv;
            this.features = features;
        }

        public SearchScoreProvider scoreProviderFor(VectorFloat<?> queryVector, ImmutableGraphIndex.View view) {
            // if we're not compressing then just use the exact score function
            if (cv == null) {
                return DefaultSearchScoreProvider.exact(queryVector, ds.similarityFunction, ds.getBaseRavv());
            }

            var scoringView = (ImmutableGraphIndex.ScoringView) view;
            ScoreFunction.ApproximateScoreFunction asf;
            if (features.contains(FeatureId.FUSED_PQ)) {
                asf = scoringView.approximateScoreFunctionFor(queryVector, ds.similarityFunction);
            } else {
                asf = cv.precomputedScoreFunctionFor(queryVector, ds.similarityFunction);
            }
            var rr = scoringView.rerankerFor(queryVector, ds.similarityFunction);
            return new DefaultSearchScoreProvider(asf, rr);
        }

        public GraphSearcher getSearcher() {
            return searchers.get();
        }

        public DataSet getDataSet() {
            return ds;
        }

        @Override
        public void close() throws Exception {
            searchers.close();
        }
    }
}<|MERGE_RESOLUTION|>--- conflicted
+++ resolved
@@ -24,11 +24,6 @@
 import io.github.jbellis.jvector.example.benchmarks.QueryBenchmark;
 import io.github.jbellis.jvector.example.benchmarks.QueryTester;
 import io.github.jbellis.jvector.example.benchmarks.ThroughputBenchmark;
-<<<<<<< HEAD
-=======
-import io.github.jbellis.jvector.example.benchmarks.*;
-import io.github.jbellis.jvector.example.benchmarks.diagnostics.DiagnosticLevel;
->>>>>>> ddabdb87
 import io.github.jbellis.jvector.example.util.CompressorParameters;
 import io.github.jbellis.jvector.example.util.DataSet;
 import io.github.jbellis.jvector.example.util.FilteredForkJoinPool;
@@ -536,8 +531,6 @@
         return benchmarks;
     }
 
-<<<<<<< HEAD
-=======
     public static List<BenchResult> runAllAndCollectResults(
             DataSet ds,
             List<Integer> mGrid,
@@ -620,7 +613,6 @@
         return results;
     }
 
->>>>>>> ddabdb87
     private static VectorCompressor<?> getCompressor(Function<DataSet, CompressorParameters> cpSupplier, DataSet ds) {
         var cp = cpSupplier.apply(ds);
         if (!cp.supportsCaching()) {
