--- conflicted
+++ resolved
@@ -59,11 +59,8 @@
 import java.nio.file.Files;
 import java.nio.file.Path;
 import java.nio.file.Paths;
-<<<<<<< HEAD
 import java.util.Arrays;
 import java.util.ArrayList;
-=======
->>>>>>> 14317347
 import java.util.EnumMap;
 import java.util.HashMap;
 import java.util.IdentityHashMap;
@@ -211,15 +208,9 @@
         ImmutablePQVectors pqVectors = processPQInBatches(floatVectors, (ProductQuantization) buildCompressor, simdExecutor, encodingBatchSize);
         System.out.println("PQ encoding complete.");
 
-<<<<<<< HEAD
-//        var pq = (PQVectors) buildCompressor.encodeAll(floatVectors);
+       //  var pq = (PQVectors) buildCompressor.encodeAll(floatVectors);
         var bsp = BuildScoreProvider.pqBuildScoreProvider(ds.similarityFunction, pqVectors);
-        GraphIndexBuilder builder = new GraphIndexBuilder(bsp, floatVectors.dimension(), M, efConstruction, 1.5f, 1.2f);
-=======
-        var pq = (PQVectors) buildCompressor.encodeAll(floatVectors);
-        var bsp = BuildScoreProvider.pqBuildScoreProvider(ds.similarityFunction, pq);
         GraphIndexBuilder builder = new GraphIndexBuilder(bsp, floatVectors.dimension(), M, efConstruction, neighborOverflow, 1.2f, addHierarchy);
->>>>>>> 14317347
 
         // use the inline vectors index as the score provider for graph construction
         Map<Set<FeatureId>, OnDiskGraphIndexWriter> writers = new HashMap<>();
