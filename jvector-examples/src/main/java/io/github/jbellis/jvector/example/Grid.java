--- conflicted
+++ resolved
@@ -68,12 +68,9 @@
 import java.util.List;
 import java.util.Map;
 import java.util.Set;
+import java.util.concurrent.ForkJoinPool;
 import java.util.concurrent.atomic.LongAdder;
-<<<<<<< HEAD
 import java.util.concurrent.atomic.AtomicInteger;
-=======
-import java.util.concurrent.ForkJoinPool;
->>>>>>> fbd23d59
 import java.util.function.Function;
 import java.util.function.IntFunction;
 import java.util.stream.Collectors;
@@ -235,7 +232,6 @@
             throw new IllegalStateException("Bench looks for either NVQ_VECTORS or INLINE_VECTORS feature set for scoring compressed builds.");
         }
 
-<<<<<<< HEAD
 //        // build the graph incrementally
 //        long start = System.nanoTime();
 //        var vv = floatVectors.threadLocalSupplier();
@@ -307,16 +303,6 @@
                         // This inner part doesn't need explicit try-catch if
                         // UncheckedIOException is acceptable for writer errors.
                         // If writer errors should allow other nodes to proceed, add try-catch here.
-=======
-        // build the graph incrementally
-        long startTime = System.nanoTime();
-        var vv = floatVectors.threadLocalSupplier();
-        PhysicalCoreExecutor.pool().submit(() -> {
-            IntStream.range(0, floatVectors.size()).parallel().forEach(node -> {
-                writers.forEach((features, writer) -> {
-                    try {
-                        var stateMap = new EnumMap<FeatureId, Feature.State>(FeatureId.class);
->>>>>>> fbd23d59
                         suppliers.get(features).forEach((featureId, supplier) -> {
                             stateMap.put(featureId, supplier.apply(nodeOrdinal));
                         });
@@ -402,12 +388,9 @@
         // Finally, call cleanup (assuming this needs to happen after all nodes are added)
         builder.cleanup();
 
-<<<<<<< HEAD
         long endTime = System.nanoTime();
         System.out.printf("Graph building with controlled concurrency took %.2f seconds%n", (endTime - startTime) / 1e9);
 
-=======
->>>>>>> fbd23d59
         // write the edge lists and close the writers
         // if our feature set contains Fused ADC, we need a Fused ADC write-time supplier (as we don't have neighbor information during writeInline)
         writers.entrySet().stream().parallel().forEach(entry -> {
@@ -674,23 +657,6 @@
             searchers.close();
         }
     }
-<<<<<<< HEAD
-
-    static class ResultSummary {
-        final double recall;
-        final long nodesVisited;
-        final long nodesExpanded;
-        final long nodesExpandedBaseLayer;
-        final long runtime;
-
-        ResultSummary(double recall, long nodesVisited, long nodesExpanded, long nodesExpandedBaseLayer, long runtime) {
-            this.recall = recall;
-            this.nodesVisited = nodesVisited;
-            this.nodesExpanded = nodesExpanded;
-            this.nodesExpandedBaseLayer = nodesExpandedBaseLayer;
-            this.runtime = runtime;
-        }
-    }
 
     public void processInBatches(RandomAccessVectorValues ravv, int batchSize) {
         // Process ravvs in batches to deal with LTM datasets.
@@ -752,6 +718,4 @@
 
         return new ImmutablePQVectors(pq, finalChunks, totalVectors, vectorsPerChunk);
     }
-=======
->>>>>>> fbd23d59
 }