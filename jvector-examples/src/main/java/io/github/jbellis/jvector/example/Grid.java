--- conflicted
+++ resolved
@@ -368,20 +368,15 @@
         for (var overquery : efSearchOptions) {
             int rerankK = (int) (topK * overquery);
             for (var usePruning : usePruningGrid) {
-<<<<<<< HEAD
-                var pqr = performQueries(cs, topK, rerankK, usePruning, 2);
-                var recall = ((double) pqr.topKFound) / (2 * cs.ds.queryVectors.size() * topK);
-                System.out.format(" Query top %d/%d recall %.4f in %.2fms after %,d nodes visited and %,d nodes expanded with pruning=%b%n",
-                        topK, rerankK, recall, (System.nanoTime() - start) / 1_000_000.0, pqr.nodesVisited, pqr.nodesExpanded, usePruning);
-=======
                 var startTime = System.nanoTime();
                 var pqr = performQueries(cs, topK, rerankK, usePruning, queryRuns);
                 var stopTime = System.nanoTime();
                 var recall = ((double) pqr.topKFound) / (queryRuns * cs.ds.queryVectors.size() * topK);
-                System.out.format(" Query top %d/%d recall %.4f in %.2fms after %.2f nodes visited (AVG) with pruning=%b%n",
+                System.out.format(" Query top %d/%d recall %.4f in %.2fms after %.2f nodes visited (AVG) and %.2f nodes expanded with pruning=%b%n",
                         topK, rerankK, recall, (stopTime - startTime) / (queryRuns * 1_000_000.0),
-                        (double) pqr.nodesVisited / (queryRuns * cs.ds.queryVectors.size()), usePruning);
->>>>>>> 765341b4
+                        (double) pqr.nodesVisited / (queryRuns * cs.ds.queryVectors.size()),
+                        (double) pqr.nodesExpanded / (queryRuns * cs.ds.queryVectors.size()),
+                        usePruning);
             }
         }
     }
