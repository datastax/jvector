--- conflicted
+++ resolved
@@ -24,11 +24,8 @@
 import io.github.jbellis.jvector.example.benchmarks.QueryBenchmark;
 import io.github.jbellis.jvector.example.benchmarks.QueryTester;
 import io.github.jbellis.jvector.example.benchmarks.ThroughputBenchmark;
-<<<<<<< HEAD
 import io.github.jbellis.jvector.example.benchmarks.*;
 import io.github.jbellis.jvector.example.benchmarks.diagnostics.DiagnosticLevel;
-=======
->>>>>>> f0a9e4f3
 import io.github.jbellis.jvector.example.util.CompressorParameters;
 import io.github.jbellis.jvector.example.util.DataSet;
 import io.github.jbellis.jvector.example.util.FilteredForkJoinPool;
@@ -74,10 +71,6 @@
 import java.util.List;
 import java.util.Map;
 import java.util.Set;
-<<<<<<< HEAD
-import java.util.concurrent.ForkJoinPool;
-=======
->>>>>>> f0a9e4f3
 import java.util.function.Function;
 import java.util.function.IntFunction;
 import java.util.stream.IntStream;
@@ -541,13 +534,13 @@
         return benchmarks;
     }
 
-<<<<<<< HEAD
     public static List<BenchResult> runAllAndCollectResults(
             DataSet ds,
             List<Integer> mGrid,
             List<Integer> efConstructionGrid,
             List<Float> neighborOverflowGrid,
             List<Boolean> addHierarchyGrid,
+            List<Boolean> refineFinalGraphGrid,
             List<? extends Set<FeatureId>> featureSets,
             List<Function<DataSet, CompressorParameters>> buildCompressors,
             List<Function<DataSet, CompressorParameters>> compressionGrid,
@@ -559,60 +552,73 @@
             for (int ef : efConstructionGrid) {
                 for (float neighborOverflow : neighborOverflowGrid) {
                     for (boolean addHierarchy : addHierarchyGrid) {
-                        for (Set<FeatureId> features : featureSets) {
-                            for (Function<DataSet, CompressorParameters> buildCompressor : buildCompressors) {
-                                for (Function<DataSet, CompressorParameters> searchCompressor : compressionGrid) {
+                        for (boolean refineFinalGraph : refineFinalGraphGrid) {
+                            for (Set<FeatureId> features : featureSets) {
+                                for (Function<DataSet, CompressorParameters> bc : buildCompressors) {
+                                    var buildCompressor = getCompressor(bc, ds);
                                     Path testDirectory = Files.createTempDirectory("bench");
-                                    try {
-                                        var compressor = getCompressor(buildCompressor, ds);
-                                        var searchCompressorObj = getCompressor(searchCompressor, ds);
-                                        CompressedVectors cvArg = (searchCompressorObj instanceof CompressedVectors) ? (CompressedVectors) searchCompressorObj : null;
-                                        var indexes = buildOnDisk(List.of(features), m, ef, neighborOverflow, addHierarchy, false, ds, testDirectory, compressor);
-                                        GraphIndex index = indexes.get(features);
-                                        try (ConfiguredSystem cs = new ConfiguredSystem(ds, index, cvArg, features)) {
-                                            int queryRuns = 2;
-                                            List<QueryBenchmark> benchmarks = List.of(
-                                                    (diagnostic_level > 0 ?
-                                                            ThroughputBenchmark.createDefault().withDiagnostics(getDiagnosticLevel()) :
-                                                            ThroughputBenchmark.createDefault()),
-                                                    LatencyBenchmark.createDefault(),
-                                                    CountBenchmark.createDefault(),
-                                                    AccuracyBenchmark.createDefault()
-                                            );
-                                            QueryTester tester = new QueryTester(benchmarks);
-                                            for (int topK : topKGrid.keySet()) {
-                                                for (boolean usePruning : usePruningGrid) {
-                                                    for (double overquery : topKGrid.get(topK)) {
-                                                        int rerankK = (int) (topK * overquery);
-                                                        List<Metric> metricsList = tester.run(cs, topK, rerankK, usePruning, queryRuns);
-                                                        Map<String, Object> params = Map.of(
-                                                                "M", m,
-                                                                "efConstruction", ef,
-                                                                "neighborOverflow", neighborOverflow,
-                                                                "addHierarchy", addHierarchy,
-                                                                "features", features.toString(),
-                                                                "buildCompressor", buildCompressor.toString(),
-                                                                "searchCompressor", searchCompressor.toString(),
-                                                                "topK", topK,
-                                                                "overquery", overquery,
-                                                                "usePruning", usePruning
-                                                        );
-                                                        for (Metric metric : metricsList) {
-                                                            Map<String, Object> metrics = java.util.Map.of(metric.getHeader(), metric.getValue());
-                                                            results.add(new BenchResult(ds.name, params, metrics));
+                                    Map<Set<FeatureId>, GraphIndex> indexes;
+                                    if (buildCompressor == null) {
+                                        indexes = buildInMemory(featureSets, m, ef, neighborOverflow, addHierarchy, refineFinalGraph, ds, testDirectory);
+                                    } else {
+                                        indexes = buildOnDisk(featureSets, m, ef, neighborOverflow, addHierarchy, refineFinalGraph, ds, testDirectory, buildCompressor);
+                                    }
+                                    for (Function<DataSet, CompressorParameters> searchCompressor : compressionGrid) {
+                                        try {
+                                            var searchCompressorObj = getCompressor(searchCompressor, ds);
+                                            // TODO: searchCompressorObj is an instance of ProductQuantization, not CompressedVectors. What is the relationship and correct behavior?
+                                            //CompressedVectors cvArg = (searchCompressorObj instanceof CompressedVectors) ? (CompressedVectors) searchCompressorObj : null;
+                                            CompressedVectors cvArg = (searchCompressorObj instanceof CompressedVectors) ? (CompressedVectors) searchCompressorObj : null;
+                                            GraphIndex index = indexes.get(features);
+                                            try (ConfiguredSystem cs = new ConfiguredSystem(ds, index, cvArg, (index instanceof OnDiskGraphIndex ? features : Set.of()))) {
+                                                int queryRuns = 1;
+                                                List<QueryBenchmark> benchmarks = List.of(
+                                                        (diagnostic_level > 0 ?
+                                                                ThroughputBenchmark.createDefault().withDiagnostics(getDiagnosticLevel()) :
+                                                                ThroughputBenchmark.createDefault()),
+                                                        LatencyBenchmark.createDefault(),
+                                                        CountBenchmark.createDefault(),
+                                                        AccuracyBenchmark.createDefault()
+                                                );
+                                                QueryTester tester = new QueryTester(benchmarks);
+                                                for (int topK : topKGrid.keySet()) {
+                                                    for (boolean usePruning : usePruningGrid) {
+                                                        for (double overquery : topKGrid.get(topK)) {
+                                                            int rerankK = (int) (topK * overquery);
+                                                            List<Metric> metricsList = tester.run(cs, topK, rerankK, usePruning, queryRuns);
+                                                            Map<String, Object> params = Map.of(
+                                                                    "M", m,
+                                                                    "efConstruction", ef,
+                                                                    "neighborOverflow", neighborOverflow,
+                                                                    "addHierarchy", addHierarchy,
+                                                                    "features", features.toString(),
+                                                                    "buildCompressor", buildCompressor.toString(),
+                                                                    "searchCompressor", searchCompressor.toString(),
+                                                                    "topK", topK,
+                                                                    "overquery", overquery,
+                                                                    "usePruning", usePruning
+                                                            );
+                                                            for (Metric metric : metricsList) {
+                                                                Map<String, Object> metrics = java.util.Map.of(metric.getHeader(), metric.getValue());
+                                                                results.add(new BenchResult(ds.name, params, metrics));
+                                                            }
+                                                            results.add(new BenchResult(ds.name, params, Map.of("Index Build Time", indexBuildTimes.get(ds.name))));
                                                         }
-                                                       results.add(new BenchResult(ds.name, params, Map.of("Index Build Time", indexBuildTimes.get(ds.name))));
                                                     }
                                                 }
+                                            } catch (Exception e) {
+                                                throw new RuntimeException(e);
                                             }
-                                        } catch (Exception e) {
-                                            throw new RuntimeException(e);
+                                        } finally {
+                                            for (int n = 0; n < 1; n++) {
+                                                try {
+                                                    Files.deleteIfExists(testDirectory.resolve("graph" + n));
+                                                } catch (IOException e) { /* ignore */ }
+                                            }
+                                            try {
+                                                Files.deleteIfExists(testDirectory);
+                                            } catch (IOException e) { /* ignore */ }
                                         }
-                                    } finally {
-                                        for (int n = 0; n < 1; n++) {
-                                            try { Files.deleteIfExists(testDirectory.resolve("graph" + n)); } catch (IOException e) { /* ignore */ }
-                                        }
-                                        try { Files.deleteIfExists(testDirectory); } catch (IOException e) { /* ignore */ }
                                     }
                                 }
                             }
@@ -624,8 +630,6 @@
         return results;
     }
 
-=======
->>>>>>> f0a9e4f3
     private static VectorCompressor<?> getCompressor(Function<DataSet, CompressorParameters> cpSupplier, DataSet ds) {
         var cp = cpSupplier.apply(ds);
         if (!cp.supportsCaching()) {
